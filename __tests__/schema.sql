SELECT pg_catalog.set_config('search_path', '', false);
CREATE SCHEMA graphile_worker;
CREATE TYPE graphile_worker.job_spec AS (
	identifier text,
	payload json,
	queue_name text,
	run_at timestamp with time zone,
	max_attempts smallint,
	job_key text,
	priority smallint,
	flags text[]
);
CREATE TABLE graphile_worker.jobs (
    id bigint NOT NULL,
    job_queue_id integer,
    task_id integer NOT NULL,
    payload json DEFAULT '{}'::json NOT NULL,
    priority smallint DEFAULT 0 NOT NULL,
    run_at timestamp with time zone DEFAULT now() NOT NULL,
    attempts smallint DEFAULT 0 NOT NULL,
    max_attempts smallint DEFAULT 25 NOT NULL,
    last_error text,
    created_at timestamp with time zone DEFAULT now() NOT NULL,
    updated_at timestamp with time zone DEFAULT now() NOT NULL,
    key text,
    locked_at timestamp with time zone,
    locked_by text,
    revision integer DEFAULT 0 NOT NULL,
    flags jsonb,
    is_available boolean GENERATED ALWAYS AS (((locked_at IS NULL) AND (attempts < max_attempts))) STORED NOT NULL,
    CONSTRAINT jobs_key_check CHECK (((length(key) > 0) AND (length(key) <= 512))),
    CONSTRAINT jobs_max_attempts_check CHECK ((max_attempts >= 1))
);
<<<<<<< HEAD
CREATE FUNCTION graphile_worker.add_job(
  identifier text,
  payload json DEFAULT NULL::json,
  queue_name text DEFAULT NULL::text,
  run_at timestamp with time zone DEFAULT NULL::timestamp with time zone,
  max_attempts smallint DEFAULT NULL::smallint,
  job_key text DEFAULT NULL::text,
  priority smallint DEFAULT NULL::smallint,
  flags text[] DEFAULT NULL::text[],
  job_key_mode text DEFAULT 'replace'::text
) RETURNS graphile_worker.jobs
=======
CREATE FUNCTION graphile_worker.add_job(identifier text, payload json DEFAULT NULL::json, queue_name text DEFAULT NULL::text, run_at timestamp with time zone DEFAULT NULL::timestamp with time zone, max_attempts integer DEFAULT NULL::integer, job_key text DEFAULT NULL::text, priority integer DEFAULT NULL::integer, flags text[] DEFAULT NULL::text[], job_key_mode text DEFAULT 'replace'::text) RETURNS graphile_worker.jobs
>>>>>>> 3b95eff0
    LANGUAGE plpgsql
    AS $$
declare
  v_job "graphile_worker".jobs;
begin
  if (job_key is null or job_key_mode is null or job_key_mode in ('replace', 'preserve_run_at')) then
    select * into v_job
    from "graphile_worker".add_jobs(
      ARRAY[(
        identifier,
        payload,
        queue_name,
        run_at,
        max_attempts::smallint,
        job_key,
        priority::smallint,
        flags
      )::"graphile_worker".job_spec],
      (job_key_mode = 'preserve_run_at')
    )
    limit 1;
    return v_job;
  elsif job_key_mode = 'unsafe_dedupe' then
    -- Ensure all the tasks exist
    insert into "graphile_worker".tasks (identifier)
    values (add_job.identifier)
    on conflict do nothing;
    -- Ensure all the queues exist
    if add_job.queue_name is not null then
      insert into "graphile_worker".job_queues (queue_name)
      values (add_job.queue_name)
      on conflict do nothing;
    end if;
    -- Insert job, but if one already exists then do nothing, even if the
    -- existing job has already started (and thus represents an out-of-date
    -- world state). This is dangerous because it means that whatever state
    -- change triggered this add_job may not be acted upon (since it happened
    -- after the existing job started executing, but no further job is being
    -- scheduled), but it is useful in very rare circumstances for
    -- de-duplication. If in doubt, DO NOT USE THIS.
    insert into "graphile_worker".jobs (
      job_queue_id,
      task_id,
      payload,
      run_at,
      max_attempts,
      key,
      priority,
      flags
    )
      select
        job_queues.id,
        tasks.id,
        coalesce(add_job.payload, '{}'::json),
        coalesce(add_job.run_at, now()),
        coalesce(add_job.max_attempts::smallint, 25::smallint),
        add_job.job_key,
        coalesce(add_job.priority::smallint, 0::smallint),
        (
          select jsonb_object_agg(flag, true)
          from unnest(add_job.flags) as item(flag)
        )
      from "graphile_worker".tasks
      left join "graphile_worker".job_queues
      on job_queues.queue_name = add_job.queue_name
      where tasks.identifier = add_job.identifier
    on conflict (key)
      -- Bump the updated_at so that there's something to return
      do update set
        revision = jobs.revision + 1,
        updated_at = now()
      returning *
      into v_job;
    return v_job;
  else
    raise exception 'Invalid job_key_mode value, expected ''replace'', ''preserve_run_at'' or ''unsafe_dedupe''.' using errcode = 'GWBKM';
  end if;
end;
$$;
CREATE FUNCTION graphile_worker.add_jobs(specs graphile_worker.job_spec[], job_key_preserve_run_at boolean DEFAULT false) RETURNS SETOF graphile_worker.jobs
    LANGUAGE plpgsql
    AS $$
begin
  -- Ensure all the tasks exist
  insert into "graphile_worker".tasks (identifier)
  select distinct spec.identifier
  from unnest(specs) spec
  on conflict do nothing;
  -- Ensure all the queues exist
  insert into "graphile_worker".job_queues (queue_name)
  select distinct spec.queue_name
  from unnest(specs) spec
  where spec.queue_name is not null
  on conflict do nothing;
  -- Ensure any locked jobs have their key cleared - in the case of locked
  -- existing job create a new job instead as it must have already started
  -- executing (i.e. it's world state is out of date, and the fact add_job
  -- has been called again implies there's new information that needs to be
  -- acted upon).
  update "graphile_worker".jobs
  set
    key = null,
    attempts = jobs.max_attempts,
    updated_at = now()
  from unnest(specs) spec
  where spec.job_key is not null
  and jobs.key = spec.job_key
  and is_available is not true;
  -- TODO: is there a risk that a conflict could occur depending on the
  -- isolation level?
  return query insert into "graphile_worker".jobs (
    job_queue_id,
    task_id,
    payload,
    run_at,
    max_attempts,
    key,
    priority,
    flags
  )
    select
      job_queues.id,
      tasks.id,
      coalesce(spec.payload, '{}'::json),
      coalesce(spec.run_at, now()),
      coalesce(spec.max_attempts, 25),
      spec.job_key,
      coalesce(spec.priority, 0),
      (
        select jsonb_object_agg(flag, true)
        from unnest(spec.flags) as item(flag)
      )
    from unnest(specs) spec
    inner join "graphile_worker".tasks
    on tasks.identifier = spec.identifier
    left join "graphile_worker".job_queues
    on job_queues.queue_name = spec.queue_name
  on conflict (key) do update set
    job_queue_id = excluded.job_queue_id,
    task_id = excluded.task_id,
    payload =
      case
      when json_typeof(jobs.payload) = 'array' and json_typeof(excluded.payload) = 'array' then
        (jobs.payload::jsonb || excluded.payload::jsonb)::json
      else
        excluded.payload
      end,
    max_attempts = excluded.max_attempts,
    run_at = (case
      when job_key_preserve_run_at is true and jobs.attempts = 0 then jobs.run_at
      else excluded.run_at
    end),
    priority = excluded.priority,
    revision = jobs.revision + 1,
    flags = excluded.flags,
    -- always reset error/retry state
    attempts = 0,
    last_error = null,
    updated_at = now()
  where jobs.locked_at is null
  returning *;
end;
$$;
CREATE FUNCTION graphile_worker.complete_jobs(job_ids bigint[]) RETURNS SETOF graphile_worker.jobs
    LANGUAGE sql
    AS $$
  delete from "graphile_worker".jobs
    where id = any(job_ids)
    and (
      locked_at is null
    or
      locked_at < now() - interval '4 hours'
    )
    returning *;
$$;
CREATE FUNCTION graphile_worker.jobs__decrease_job_queue_count() RETURNS trigger
    LANGUAGE plpgsql
    AS $$
declare
  v_new_job_count int;
begin
  update "graphile_worker".job_queues
    set job_count = job_queues.job_count - 1
    where queue_name = old.queue_name
    returning job_count into v_new_job_count;
  if v_new_job_count <= 0 then
    delete from "graphile_worker".job_queues where queue_name = old.queue_name and job_count <= 0;
  end if;
  return old;
end;
$$;
CREATE FUNCTION graphile_worker.jobs__increase_job_queue_count() RETURNS trigger
    LANGUAGE plpgsql
    AS $$
begin
  insert into "graphile_worker".job_queues(queue_name, job_count)
    values(new.queue_name, 1)
    on conflict (queue_name)
    do update
    set job_count = job_queues.job_count + 1;
  return new;
end;
$$;
CREATE FUNCTION graphile_worker.permanently_fail_jobs(job_ids bigint[], error_message text DEFAULT NULL::text) RETURNS SETOF graphile_worker.jobs
    LANGUAGE sql
    AS $$
  update "graphile_worker".jobs
    set
      last_error = coalesce(error_message, 'Manually marked as failed'),
      attempts = max_attempts,
      updated_at = now()
    where id = any(job_ids)
    and (
      locked_at is null
    or
      locked_at < NOW() - interval '4 hours'
    )
    returning *;
$$;
CREATE FUNCTION graphile_worker.remove_job(job_key text) RETURNS graphile_worker.jobs
    LANGUAGE plpgsql STRICT
    AS $$
declare
  v_job "graphile_worker".jobs;
begin
  -- Delete job if not locked
  delete from "graphile_worker".jobs
    where key = job_key
    and (
      locked_at is null
    or
      locked_at < NOW() - interval '4 hours'
    )
  returning * into v_job;
  if not (v_job is null) then
    return v_job;
  end if;
  -- Otherwise prevent job from retrying, and clear the key
  update "graphile_worker".jobs
  set
    key = null,
    attempts = jobs.max_attempts,
    updated_at = now()
  where key = job_key
  returning * into v_job;
  return v_job;
end;
$$;
CREATE FUNCTION graphile_worker.reschedule_jobs(job_ids bigint[], run_at timestamp with time zone DEFAULT NULL::timestamp with time zone, priority integer DEFAULT NULL::integer, attempts integer DEFAULT NULL::integer, max_attempts integer DEFAULT NULL::integer) RETURNS SETOF graphile_worker.jobs
    LANGUAGE sql
    AS $$
  update "graphile_worker".jobs
    set
      run_at = coalesce(reschedule_jobs.run_at, jobs.run_at),
      priority = coalesce(reschedule_jobs.priority::smallint, jobs.priority),
      attempts = coalesce(reschedule_jobs.attempts::smallint, jobs.attempts),
      max_attempts = coalesce(reschedule_jobs.max_attempts::smallint, jobs.max_attempts),
      updated_at = now()
    where id = any(job_ids)
    and (
      locked_at is null
    or
      locked_at < NOW() - interval '4 hours'
    )
    returning *;
$$;
CREATE FUNCTION graphile_worker.tg__update_timestamp() RETURNS trigger
    LANGUAGE plpgsql
    AS $$
begin
  new.updated_at = greatest(now(), old.updated_at + interval '1 millisecond');
  return new;
end;
$$;
CREATE FUNCTION graphile_worker.tg_jobs__after_insert() RETURNS trigger
    LANGUAGE plpgsql
    AS $$
begin
  perform pg_notify('jobs:insert', '');
  return new;
end;
$$;
CREATE TABLE graphile_worker.job_queues (
    id integer NOT NULL,
    queue_name text NOT NULL,
    locked_at timestamp with time zone,
    locked_by text,
    is_available boolean GENERATED ALWAYS AS ((locked_at IS NULL)) STORED NOT NULL,
    CONSTRAINT job_queues_queue_name_check CHECK ((length(queue_name) <= 128))
);
ALTER TABLE graphile_worker.job_queues ALTER COLUMN id ADD GENERATED ALWAYS AS IDENTITY (
    SEQUENCE NAME graphile_worker.job_queues_id_seq
    START WITH 1
    INCREMENT BY 1
    NO MINVALUE
    NO MAXVALUE
    CACHE 1
);
ALTER TABLE graphile_worker.jobs ALTER COLUMN id ADD GENERATED ALWAYS AS IDENTITY (
    SEQUENCE NAME graphile_worker.jobs_id_seq1
    START WITH 1
    INCREMENT BY 1
    NO MINVALUE
    NO MAXVALUE
    CACHE 1
);
CREATE TABLE graphile_worker.known_crontabs (
    identifier text NOT NULL,
    known_since timestamp with time zone NOT NULL,
    last_execution timestamp with time zone
);
CREATE TABLE graphile_worker.migrations (
    id integer NOT NULL,
    ts timestamp with time zone DEFAULT now() NOT NULL
);
CREATE TABLE graphile_worker.tasks (
    id integer NOT NULL,
    identifier text NOT NULL,
    CONSTRAINT tasks_identifier_check CHECK ((length(identifier) <= 128))
);
ALTER TABLE graphile_worker.tasks ALTER COLUMN id ADD GENERATED ALWAYS AS IDENTITY (
    SEQUENCE NAME graphile_worker.tasks_id_seq
    START WITH 1
    INCREMENT BY 1
    NO MINVALUE
    NO MAXVALUE
    CACHE 1
);
ALTER TABLE ONLY graphile_worker.job_queues
    ADD CONSTRAINT job_queues_pkey1 PRIMARY KEY (id);
ALTER TABLE ONLY graphile_worker.job_queues
    ADD CONSTRAINT job_queues_queue_name_key UNIQUE (queue_name);
ALTER TABLE ONLY graphile_worker.jobs
    ADD CONSTRAINT jobs_key_key1 UNIQUE (key);
ALTER TABLE ONLY graphile_worker.jobs
    ADD CONSTRAINT jobs_pkey1 PRIMARY KEY (id);
ALTER TABLE ONLY graphile_worker.known_crontabs
    ADD CONSTRAINT known_crontabs_pkey PRIMARY KEY (identifier);
ALTER TABLE ONLY graphile_worker.migrations
    ADD CONSTRAINT migrations_pkey PRIMARY KEY (id);
ALTER TABLE ONLY graphile_worker.tasks
    ADD CONSTRAINT tasks_identifier_key UNIQUE (identifier);
ALTER TABLE ONLY graphile_worker.tasks
    ADD CONSTRAINT tasks_pkey PRIMARY KEY (id);
CREATE INDEX jobs_main_index ON graphile_worker.jobs USING btree (priority, run_at) INCLUDE (id, task_id, job_queue_id) WHERE (is_available = true);
CREATE INDEX jobs_no_queue_index ON graphile_worker.jobs USING btree (priority, run_at) INCLUDE (id, task_id) WHERE ((is_available = true) AND (job_queue_id IS NULL));
CREATE TRIGGER _900_after_insert AFTER INSERT ON graphile_worker.jobs FOR EACH STATEMENT EXECUTE PROCEDURE graphile_worker.tg_jobs__after_insert();
ALTER TABLE graphile_worker.job_queues ENABLE ROW LEVEL SECURITY;
ALTER TABLE graphile_worker.jobs ENABLE ROW LEVEL SECURITY;
ALTER TABLE graphile_worker.known_crontabs ENABLE ROW LEVEL SECURITY;
ALTER TABLE graphile_worker.tasks ENABLE ROW LEVEL SECURITY;<|MERGE_RESOLUTION|>--- conflicted
+++ resolved
@@ -31,21 +31,7 @@
     CONSTRAINT jobs_key_check CHECK (((length(key) > 0) AND (length(key) <= 512))),
     CONSTRAINT jobs_max_attempts_check CHECK ((max_attempts >= 1))
 );
-<<<<<<< HEAD
-CREATE FUNCTION graphile_worker.add_job(
-  identifier text,
-  payload json DEFAULT NULL::json,
-  queue_name text DEFAULT NULL::text,
-  run_at timestamp with time zone DEFAULT NULL::timestamp with time zone,
-  max_attempts smallint DEFAULT NULL::smallint,
-  job_key text DEFAULT NULL::text,
-  priority smallint DEFAULT NULL::smallint,
-  flags text[] DEFAULT NULL::text[],
-  job_key_mode text DEFAULT 'replace'::text
-) RETURNS graphile_worker.jobs
-=======
 CREATE FUNCTION graphile_worker.add_job(identifier text, payload json DEFAULT NULL::json, queue_name text DEFAULT NULL::text, run_at timestamp with time zone DEFAULT NULL::timestamp with time zone, max_attempts integer DEFAULT NULL::integer, job_key text DEFAULT NULL::text, priority integer DEFAULT NULL::integer, flags text[] DEFAULT NULL::text[], job_key_mode text DEFAULT 'replace'::text) RETURNS graphile_worker.jobs
->>>>>>> 3b95eff0
     LANGUAGE plpgsql
     AS $$
 declare
