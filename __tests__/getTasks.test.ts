import {
  CompiledSharedOptions,
  WatchedTaskList,
  WorkerSharedOptions,
} from "../src";
import { getTasks } from "../src/getTasks";
import { makeJobHelpers, makeWithPgClientFromClient } from "../src/helpers";
import { makeMockJob, withPgClient } from "./helpers";

const options: WorkerSharedOptions = {};

describe("commonjs", () => {
  test("gets tasks from folder", () =>
    withPgClient(async (client) => {
<<<<<<< HEAD
      const { tasks, release, compiledSharedOptions } = await getTasks(
        options,
        `${__dirname}/fixtures/tasks`,
      );
=======
      const { tasks, release, compiledSharedOptions } = (await getTasks(
        options,
        `${__dirname}/fixtures/tasks`,
      )) as WatchedTaskList & { compiledSharedOptions: CompiledSharedOptions };
>>>>>>> eac1032d
      expect(tasks).toBeTruthy();
      expect(Object.keys(tasks).sort()).toMatchInlineSnapshot(`
Array [
  "wouldyoulike",
  "wouldyoulike_default",
]
`);
      const helpers = makeJobHelpers(
        compiledSharedOptions,
        makeMockJob("would you like"),
        {
          withPgClient: makeWithPgClientFromClient(client),
          abortSignal: undefined,
        },
      );
      expect(await tasks.wouldyoulike!(helpers.job.payload, helpers)).toEqual(
        "some sausages",
      );
      expect(
        await tasks.wouldyoulike_default!(helpers.job.payload, helpers),
      ).toEqual("some more sausages");
      await release();
    }));

  test("get tasks from file (vanilla)", () =>
    withPgClient(async (client) => {
<<<<<<< HEAD
      const { tasks, release, compiledSharedOptions } = await getTasks(
        options,
        `${__dirname}/fixtures/tasksFile.js`,
      );
=======
      const { tasks, release, compiledSharedOptions } = (await getTasks(
        options,
        `${__dirname}/fixtures/tasksFile.js`,
      )) as WatchedTaskList & { compiledSharedOptions: CompiledSharedOptions };
>>>>>>> eac1032d
      expect(tasks).toBeTruthy();
      expect(Object.keys(tasks).sort()).toMatchInlineSnapshot(`
Array [
  "task1",
  "task2",
]
`);

      const helpers = makeJobHelpers(
        compiledSharedOptions,
        makeMockJob("task1"),
        {
          withPgClient: makeWithPgClientFromClient(client),
          abortSignal: undefined,
        },
      );
      expect(await tasks.task1!(helpers.job.payload, helpers)).toEqual("hi");
      expect(await tasks.task2!(helpers.job.payload, helpers)).toEqual("hello");

      await release();
    }));

  test("get tasks from file (default)", () =>
    withPgClient(async (client) => {
<<<<<<< HEAD
      const { tasks, release, compiledSharedOptions } = await getTasks(
        options,
        `${__dirname}/fixtures/tasksFile_default.js`,
      );
=======
      const { tasks, release, compiledSharedOptions } = (await getTasks(
        options,
        `${__dirname}/fixtures/tasksFile_default.js`,
      )) as WatchedTaskList & { compiledSharedOptions: CompiledSharedOptions };
>>>>>>> eac1032d
      expect(tasks).toBeTruthy();
      expect(Object.keys(tasks).sort()).toMatchInlineSnapshot(`
Array [
  "t1",
  "t2",
]
`);

      const helpers = makeJobHelpers(compiledSharedOptions, makeMockJob("t1"), {
        withPgClient: makeWithPgClientFromClient(client),
        abortSignal: undefined,
      });
      expect(await tasks.t1!(helpers.job.payload, helpers)).toEqual(
        "come with me",
      );
      expect(await tasks.t2!(helpers.job.payload, helpers)).toEqual(
        "if you want to live",
      );

      await release();
    }));
});

describe("esm", () => {
  test("gets tasks from folder", () =>
    withPgClient(async (client) => {
<<<<<<< HEAD
      const { tasks, release, compiledSharedOptions } = await getTasks(
        options,
        `${__dirname}/fixtures-esm/tasks`,
      );
=======
      const { tasks, release, compiledSharedOptions } = (await getTasks(
        options,
        `${__dirname}/fixtures-esm/tasks`,
      )) as WatchedTaskList & { compiledSharedOptions: CompiledSharedOptions };
>>>>>>> eac1032d
      expect(tasks).toBeTruthy();
      expect(Object.keys(tasks).sort()).toMatchInlineSnapshot(`
Array [
  "wouldyoulike",
  "wouldyoulike_default",
]
`);
      const helpers = makeJobHelpers(
        compiledSharedOptions,
        makeMockJob("would you like"),
        {
          withPgClient: makeWithPgClientFromClient(client),
          abortSignal: undefined,
        },
      );
      expect(await tasks.wouldyoulike!(helpers.job.payload, helpers)).toEqual(
        "some sausages",
      );
      expect(
        await tasks.wouldyoulike_default!(helpers.job.payload, helpers),
      ).toEqual("some more sausages");
      await release();
    }));

  test("get tasks from file (vanilla)", () =>
    withPgClient(async (client) => {
<<<<<<< HEAD
      const { tasks, release, compiledSharedOptions } = await getTasks(
        options,
        `${__dirname}/fixtures-esm/tasksFile.js`,
      );
=======
      const { tasks, release, compiledSharedOptions } = (await getTasks(
        options,
        `${__dirname}/fixtures-esm/tasksFile.js`,
      )) as WatchedTaskList & { compiledSharedOptions: CompiledSharedOptions };
>>>>>>> eac1032d
      expect(tasks).toBeTruthy();
      expect(Object.keys(tasks).sort()).toMatchInlineSnapshot(`
Array [
  "task1",
  "task2",
]
`);

      const helpers = makeJobHelpers(
        compiledSharedOptions,
        makeMockJob("task1"),
        {
          withPgClient: makeWithPgClientFromClient(client),
          abortSignal: undefined,
        },
      );
      expect(await tasks.task1!(helpers.job.payload, helpers)).toEqual("hi");
      expect(await tasks.task2!(helpers.job.payload, helpers)).toEqual("hello");

      await release();
    }));

  test("get tasks from file (default)", () =>
    withPgClient(async (client) => {
<<<<<<< HEAD
      const { tasks, release, compiledSharedOptions } = await getTasks(
        options,
        `${__dirname}/fixtures-esm/tasksFile_default.js`,
      );
=======
      const { tasks, release, compiledSharedOptions } = (await getTasks(
        options,
        `${__dirname}/fixtures-esm/tasksFile_default.js`,
      )) as WatchedTaskList & { compiledSharedOptions: CompiledSharedOptions };
>>>>>>> eac1032d
      expect(tasks).toBeTruthy();
      expect(Object.keys(tasks).sort()).toMatchInlineSnapshot(`
Array [
  "t1",
  "t2",
]
`);

      const helpers = makeJobHelpers(compiledSharedOptions, makeMockJob("t1"), {
        withPgClient: makeWithPgClientFromClient(client),
        abortSignal: undefined,
      });
      expect(await tasks.t1!(helpers.job.payload, helpers)).toEqual(
        "come with me",
      );
      expect(await tasks.t2!(helpers.job.payload, helpers)).toEqual(
        "if you want to live",
      );

      await release();
    }));
});<|MERGE_RESOLUTION|>--- conflicted
+++ resolved
@@ -12,17 +12,10 @@
 describe("commonjs", () => {
   test("gets tasks from folder", () =>
     withPgClient(async (client) => {
-<<<<<<< HEAD
-      const { tasks, release, compiledSharedOptions } = await getTasks(
-        options,
-        `${__dirname}/fixtures/tasks`,
-      );
-=======
       const { tasks, release, compiledSharedOptions } = (await getTasks(
         options,
         `${__dirname}/fixtures/tasks`,
       )) as WatchedTaskList & { compiledSharedOptions: CompiledSharedOptions };
->>>>>>> eac1032d
       expect(tasks).toBeTruthy();
       expect(Object.keys(tasks).sort()).toMatchInlineSnapshot(`
 Array [
@@ -49,17 +42,10 @@
 
   test("get tasks from file (vanilla)", () =>
     withPgClient(async (client) => {
-<<<<<<< HEAD
-      const { tasks, release, compiledSharedOptions } = await getTasks(
-        options,
-        `${__dirname}/fixtures/tasksFile.js`,
-      );
-=======
       const { tasks, release, compiledSharedOptions } = (await getTasks(
         options,
         `${__dirname}/fixtures/tasksFile.js`,
       )) as WatchedTaskList & { compiledSharedOptions: CompiledSharedOptions };
->>>>>>> eac1032d
       expect(tasks).toBeTruthy();
       expect(Object.keys(tasks).sort()).toMatchInlineSnapshot(`
 Array [
@@ -84,17 +70,10 @@
 
   test("get tasks from file (default)", () =>
     withPgClient(async (client) => {
-<<<<<<< HEAD
-      const { tasks, release, compiledSharedOptions } = await getTasks(
-        options,
-        `${__dirname}/fixtures/tasksFile_default.js`,
-      );
-=======
       const { tasks, release, compiledSharedOptions } = (await getTasks(
         options,
         `${__dirname}/fixtures/tasksFile_default.js`,
       )) as WatchedTaskList & { compiledSharedOptions: CompiledSharedOptions };
->>>>>>> eac1032d
       expect(tasks).toBeTruthy();
       expect(Object.keys(tasks).sort()).toMatchInlineSnapshot(`
 Array [
@@ -121,17 +100,10 @@
 describe("esm", () => {
   test("gets tasks from folder", () =>
     withPgClient(async (client) => {
-<<<<<<< HEAD
-      const { tasks, release, compiledSharedOptions } = await getTasks(
-        options,
-        `${__dirname}/fixtures-esm/tasks`,
-      );
-=======
       const { tasks, release, compiledSharedOptions } = (await getTasks(
         options,
         `${__dirname}/fixtures-esm/tasks`,
       )) as WatchedTaskList & { compiledSharedOptions: CompiledSharedOptions };
->>>>>>> eac1032d
       expect(tasks).toBeTruthy();
       expect(Object.keys(tasks).sort()).toMatchInlineSnapshot(`
 Array [
@@ -158,17 +130,10 @@
 
   test("get tasks from file (vanilla)", () =>
     withPgClient(async (client) => {
-<<<<<<< HEAD
-      const { tasks, release, compiledSharedOptions } = await getTasks(
-        options,
-        `${__dirname}/fixtures-esm/tasksFile.js`,
-      );
-=======
       const { tasks, release, compiledSharedOptions } = (await getTasks(
         options,
         `${__dirname}/fixtures-esm/tasksFile.js`,
       )) as WatchedTaskList & { compiledSharedOptions: CompiledSharedOptions };
->>>>>>> eac1032d
       expect(tasks).toBeTruthy();
       expect(Object.keys(tasks).sort()).toMatchInlineSnapshot(`
 Array [
@@ -193,17 +158,10 @@
 
   test("get tasks from file (default)", () =>
     withPgClient(async (client) => {
-<<<<<<< HEAD
-      const { tasks, release, compiledSharedOptions } = await getTasks(
-        options,
-        `${__dirname}/fixtures-esm/tasksFile_default.js`,
-      );
-=======
       const { tasks, release, compiledSharedOptions } = (await getTasks(
         options,
         `${__dirname}/fixtures-esm/tasksFile_default.js`,
       )) as WatchedTaskList & { compiledSharedOptions: CompiledSharedOptions };
->>>>>>> eac1032d
       expect(tasks).toBeTruthy();
       expect(Object.keys(tasks).sort()).toMatchInlineSnapshot(`
 Array [
