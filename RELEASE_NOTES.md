# Release notes

## Worker Pro: easing migration

From time to time Graphile Worker needs to make changes to the database, and
these changes might cause pre-existing workers to fail in "interesting" ways.
These breaking changes are noted in the release notes below, and typically you
need to "scale to zero" to perform these updates - turn off all your existing
workers and only then run only new workers.

Worker Pro is a proprietary plugin which, among other things, helps to alleviate
this issue. It tracks the running workers and when a new breaking migration is
required it has all old workers exit cleanly (once they've finished what they're
working on) and no further old workers will be able to start up. Once all old
workers have exited, the migration can go ahead as it normally would. This
avoids the need to "scale to zero" as workers will communicate with each other
to make sure the system as a whole remains consistent.

Read more:
[Worker Pro Migration](https://worker.graphile.org/docs/pro/migration).

## Pending

<<<<<<< HEAD
- Fix bug where executable tasks had their stdout/stderr ignored; this is now
  output via logging (thanks @wineTGH).
=======
- BREAKING: Jobs and queues are now `locked_by` their `WorkerPool`'s id rather
  than the `workerId`. Be sure to upgrade
  [Worker Pro](https://worker.graphile.org/docs/pro) at the same time if you're
  using it!
- Fixes bug where CLI defaults override `graphile.config.js` settings (by
  removing CLI defaults)
>>>>>>> 572ebea3

## v0.16.6

- Fix bug in `workerUtils.cleanup()` where queues would not be cleaned up if
  there existed any job that was not in a queue
- If errors happen writing to stdout/stderr (e.g. `SIGPIPE`), we'll trigger a
  graceful shutdown (and swallow further errors)
- `workerUtils.cleanup({ tasks: ['GC_TASK_IDENTIFIERS'] })` now allows you to
  specify additional task identifiers to keep (`taskIdentifiersToKeep: [...]`)
  in order to reduce impact on other workers
- `graphile-worker --cleanup GC_TASK_IDENTIFIERS` will attempt to keep all
  locally defined task identifiers

## v0.16.5

- Add "timeout" to list of retryable error codes - thanks @psteinroe

## v0.16.4

- Hotfix: remove website dependencies from worker module dependencies

## v0.16.3

- Add "cannot connect now" to list of retryable error codes - thanks @psteinroe

## v0.16.2

- Fix loading tasks on Windows (use URLs rather than file paths) - thanks
  @hiepxanh
- Add `cleanup` function to remove unused queues, stale task identifiers, and
  permanently failed jobs - thanks @christophemacabiau
- Fix logger scope for workers - thanks @jcapcik
- Add `helpers.getQueueName()` to retrieve the queue name of the currently
  running job
- Automatically retry certain internal operations on serialization failure or
  deadlock detection (useful if you have changed your
  `default_transaction_isolation` to `serializable` or similar)

## v0.16.1

- Fixes issue importing task files that were written in TypeScript ESM format
  but exported as CommonJS.

## v0.16.0

_There's a breakdown of these release notes available on the new
[Worker Website](https://worker.graphile.org/news/2023-12-11-016-release), where
we go into more detail about the headline features._

**THIS RELEASE INTRODUCES SIGNIFICANT CHANGES**, in preparation for moving
towards the 1.0 release. Please read these notes carefully.

**IMPORTANT**: this release is incompatible with previous releases - do not run
earlier workers against this releases database schema or Bad Things will happen.
You should shut down all workers before migrating to this version, or use
[Worker Pro](https://worker.graphile.org/docs/pro). (If you're upgrading from
v0.13.0, upgrade to v0.13.1-bridge.0 first and add the Worker Pro plugin to
that; deploy it across your fleet, and then proceed to upgrade to v0.16.0.)

### General Migration Warnings

- 🚨 Drops support for node <18
  - As of 24th October 2023, Node 20 is the active LTS and Node 18 is
    maintainence LTS; previous versions are no longer supported
- 🚨 Renames all of the tables `graphile_worker.*` to
  `graphile_worker._private_*`
  - We might change these tables in a patch release
  - This has always been the case, these are not a public interface
  - New naming makes it clear that you should not use them and should not rely
    on their schema being stable
- 🚨 Removes `maxContiguousErrors`
  - It wasn't fit for purpose, so best to remove it for now
  - See #307 for more details
- 🚨 Removes `--watch` and watch mode in general
  - Now signal handling is improved and with people wanting to use ESM to define
    modules, it's finally time to remove the experimental watch mode
  - Use `node --watch` or `nodemon` or similar instead
  - `crontab` file is also not watched, so be sure to watch that too!
  - Fixes a lot of weirdness that can happen when you attempt to hot-reload
    tasks
- 🚨 Breaking TypeScript changes
  - Lots of `any` changed to `unknown`
    - In particular, errors in the event emitter payloads are now `unknown`
      rather than `any`, so you might need to cast
  - Payload is now marked as required in `addJob()`
    - Set to `{}` if your task doesn't need a payload

### New features

- Graphile Config and new plugin system
  - Worker is now optionally
    [configurable](https://worker.graphile.org/docs/config) with
    `graphile-config` - configuration can now be read from a
    `graphile.config.ts` (or `.js`, `.cjs`, etc) file
  - This enables a whole suite of new options and features, including being able
    to share your preset files across multiple projects!
  - New plugin hooks added - get in touch if you need more!
  - E.g. allows you to replace the task loading code entirely with your own
    implementation!
- Support for loading tasks from nested folders
  - (`tasks/users/email/verify.js` will identify task `users/email/verify`)
- Native ESM support
  - Enabled by the plugin system
  - Support for loading both CommonJS and ESM files (including `.cjs`, `.mjs`
    and `.js` extensions)
- Compile-to-JS language support
  - Any "compile-to-JS" language can be `import()`ed
  - Ensure the relevant "loaders" are available
  - e.g. for native TypeScript support you might use
    `NODE_OPTIONS="--loader ts-node/esm" npx graphile-worker`
  - List the extensions you support in the
    [configuration file](https://worker.graphile.org/docs/config#workerfileextensions)
- Tasks in non-JS languages (EXPERIMENTAL!)
  - Enabled by the plugin system
  - Any language your shell can execute: python, bash, rust, ...
  - Place an executable file in the `tasks/` folder and ensure it's named with
    the task identifier (extensions ignored)
  - See
    [Loading executable files](https://worker.graphile.org/docs/tasks#loading-executable-files)
    in the documentation
- `abortSignal`: job cancellation (EXPERIMENTAL!)
  - Tasks can honour the `abortSignal` passed in via helpers to cancel
    asynchronous work on `gracefulShutdown`
  - Can reduce waiting for the task to complete during a graceful shutdown; task
    executor can listen for the `abortSignal` and decided whether to exit or
    continue
- TypeScript typing of tasks
  - New `GraphileWorker.Tasks` global interface
  - Not recommended, but often requested!
  - Types calls to `addJob()` and `quickAddJob()`, and types task executors
  - Read
    [the caveats in the documentation](https://worker.graphile.org/docs/typescript)
- Adds `graphile_worker.jobs` view
  - A public interface to view details of jobs
  - Stable across patch and minor versions
  - DELIBERATELY excludes the `payload` field
  - Do not poll this, it will impact performance
  - Do not do expensive filtering/ordering against this, it will impact
    performance
- New public `force_unlock_workers` database function
  - Unlocks all jobs from a list of crashed/terminated worker IDs
- Crontab: now supports `jobKey` and `jobKeyMode` opts (thanks @spiffytech!)
- Schema
  - Checks that current schema in database isn't more up to date than the
    current worker
    - Won't be useful until future schema changes
  - Trigger a graceful shutdown if a new Graphile Worker process migrates the
    database schema
- Events: add more detail to `cron:backfill` event
- Tasks: now use `await import(...)` rather than `require(...)`, so ESM can be
  imported
- Logging: changed format of task completion/failure logs to include
  attempts/max attempts and to reduce duplicate parenthesis
- Optimization: Replaces job announcement trigger with calls directly in
  `add_job` / `add_jobs` to reduce queuing overhead

### Fixes

- Fixes graceful shutdown (both manually via `.gracefulShutdown()` or
  `.forcefulShutdown()` and via signal handling)
- Signals: now releases signal handlers when shut down via the API
- Fixes bug where queuing 100 jobs in a single statement would only nudge a
  single inactive worker
  - Now as many workers as necessary and available will be nudged

## v0.15.2-bridge.0

**TL;DR: if you want to use [Worker Pro](https://worker.graphile.org/docs/pro)
to ease migration to v0.16.0, upgrade to this version if you're on v0.14.0 or
higher, or v0.13.1-bridge.0 if you're on v0.13.0 or lower for Worker Pro
support.**

This release is a "bridge" release to make migration to v0.16.0 easier. Since
v0.16.0 includes breaking database changes, no active workers should be running
when the migrations happen, and once the migrations have happened older workers
are no longer supported and their usage may lead to weird and undesirable
behaviors.

Normally we'd recommend that you "scale to zero" before performing these kinds
of migrations, to ensure that no older workers will be running against the DB at
the same time; however this release adds support for the (proprietary)
[Worker Pro plugin](https://worker.graphile.org/docs/pro) which (when used
consistently across your entire worker fleet) enables your workers to
coordinate, triggering legacy workers to cleanly shut down (and waiting for them
to do so) before migrating the database. The Worker Pro plugin also details the
intent to upgrade, meaning if new legacy workers start up in the interrim, they
will also not start looking for jobs since they know they will be out of date
soon. As soon as all running tasks have finished processing (or a configurable
timeout has elapsed) the migration will go ahead.

The Worker Pro plugin mentioned above is enabled by the addition of support for
`graphile-config`, the standardized plugin and preset system for the entire
Graphile suite. Thanks to this integration, we've been able to add a
plugin/hooks system that you can use to customize the behavior of Worker
(including implementing some of the behaviors described in the previous
paragraph yourself, should you so desire).

This release also adds a startup check that will abort startup if the database
already contains breaking migrations that are unsupported by the current worker
version, and a significant number of back-ported fixes and new features that
didn't require database migrations (including important fixes to the graceful
shutdown system).

**IMPORTANT**: `--watch` mode is no longer supported. We've removed this from
v0.16.0 (see the release notes for that version), you should use `node --watch`
or similar instead. This also removes `fauxRequire` and all the problems that
that had.

**IMPORTANT**: Node versions before v20 and Postgres versions before v12 are no
longer supported. (Node v18 _should_ work, but it segfaults when running the
tests which is likely a jest/`node --experimental-vm-modules` issue which is
unlikely affect you at runtime.)

- Fixes graceful shutdown (both manually via `.gracefulShutdown()` or
  `.forcefulShutdown()` and via signal handling)
- Removes `maxContinguousErrors` setting which was poorly implemented and caused
  more issues than it solved
- Tracks whether migrations are breaking or not, and:
  - refuses to start if an unsupported breaking migration is present in the
    database
  - gracefully shuts down if another worker performs a breaking migration
    - NOTE: this is not sufficiently safe, it's just a backstop. If the
      migration breaks completing or failing of jobs then your worker will be
      unable to release in-progress tasks even if they're finished; and the
      worker performing the migrations will not wait for legacy workers to
      complete. You should shut down your workers before upgrading, or use
      Worker Pro to handle the situation automatically for you.
- Adds `graphile-config` support for presets and plugins
- Adds more events and hooks
- `runTaskListOnce` now uses a WorkerPool internally (to better integrate with
  the gracefulShutdown logic)
- Fix `WorkerPool.promise` to only resolve once everything is handled
- EXPERIMENTAL; see v0.16.0 for documentation:
  - Adds support for loading tasks from nested folders (e.g.
    `tasks/foo/bar/baz.js` will add support for a task with identifier
    `foo/bar/baz`)
  - Adds support for turning executable files into tasks (i.e. a task written in
    python, Rust, or bash)
  - Adds support for loading TypeScript tasks directly (no need to compile to
    JS, but if you do the JS will have priority)
  - You may see warnings like
    `WARNING: Failed to load task 'README.md' - no supported handlers found for path: '/path/to/tasks/README.md'` -
    you can ignore them (or you can move non-task files out of the `tasks`
    folder)
  - Undocumented, experimental and untested preliminary support for cancellable
    jobs via `AbortSignal`; upgrade to v0.16.0+ if you want to actually use this
- A huge number of internal changes

## v0.15.1

Fixes issues with graceful worker shutdowns:

- Deprecates `workerPool.release()` in favour of (equivalent)
  `workerPool.gracefulShutdown()`
- Fixes `workerPool.gracefulShutdown()` to shut down gracefully (waiting for
  jobs to complete)
- Adds `workerPool.forcefulShutdown()` to "fail" the running jobs (so they'll be
  re-attempted elsewhere) and force-release the pool
- Fixes handling of signals:
  - First termination signal triggers graceful shutdown
  - Signal over next 5 seconds are ignored
  - Second termination signal triggers forceful shutdown
  - Signal over next 5 seconds are ignored
  - Further termination signals are handled by Node (i.e. will likely instantly
    exit the process)

## v0.15.0

Migration files are no longer read from filesystem (via `fs` module); instead
they are stored as strings in JS to enable Graphile Worker to be bundled. The
files still exist and will continue to be distributed, so this should not be a
breaking change. Thanks to @timelf123 for this feature!

## v0.14.0

**THIS RELEASE INTRODUCES SIGNIFICANT CHANGES**, in preparation for moving
towards the 1.0 release. Please read these notes carefully.

**IMPORTANT**: this release is incompatible with previous releases - do not run
earlier workers against this releases database schema or Bad Things will happen.
You should shut down all workers before migrating to this version.

**IMPORTANT**: the initial migration, `000011`, in this release cannot run if
there are any locked jobs - it will throw a "division by zero" error in this
case. Please ensure all existing workers are shut down and any locked jobs
released before upgrading to this version.

**IMPORTANT**: migration `000011` renames the old jobs table, creates a new jobs
table with a slightly different format, copies the jobs across, and then deletes
the old jobs table. The jobs table itself is not a public interface - you should
use the documented SQL functions and TypeScript APIs only - but if you are
referencing the jobs table in a database function you may have a bad time.

**IMPORTANT**: `priority`, `attempts` and `max_attempts` are all now `smallint`,
so please make sure that your values fit into these ranges before starting the
migration process. (Really these values should never be larger than about `100`
or smaller than about `-100` anyway.)

### Breaking changes

- BREAKING: Bump minimum Node version to 14 since 12.x is now end-of-life
- BREAKING: Bump minimum PG version to 12 for `generated always as (expression)`
- BREAKING: `jobs.priority`, `attempts` and `max_attempts` are now `int2` rather
  than `int4` (please ensure your values fit in `int2` -
  `-32768 <= priority <= +32767`)
- BREAKING: CronItem.pattern has been renamed to CronItem.match
- BREAKING: database error codes have been removed because we've moved to
  `CHECK` constraints

### Changes to internals

- WARNING: the 'jobs' table no longer has `queue_name` and `task_identifier`
  columns; these have been replaced with `job_queue_id` and `task_id` which are
  both `int`s
- WARNING: many of the "internal" SQL functions (`get_job`, `fail_job`,
  `complete_job`) have been moved to JS to allow for dynamic SQL generation for
  improved performance/flexibility
- WARNING: most of the triggers have been removed (for performance reasons), so
  if you are inserting directly into the jobs table (don't do that, it's not a
  supported interface!) make sure you update your code to be compatible

### Features

- New "batch jobs" feature for merging payloads with a `job_key` (see README)
- Significantly improved 'large jobs table' performance (e.g. when a large queue
  is locked, or there's a lot of jobs queued for task identifiers your worker
  instance doesn't support, or a lot of failed jobs). Around 20x improvement in
  this 'worst case' performance for real user workloads.
- Added new (experimental) much faster `add_jobs` batch API.
- Fix error handling of cron issues in 'run' method.
- CronItem.match can now accept either a pattern string or a matcher function
- Jobs that were locked more than 4 hours will be reattempted as before, however
  they are slightly de-prioritised by virtue of having their `run_at` updated,
  giving interim jobs a chance to be executed (and lessening the impact of queue
  stalling through hanging tasks).

## v0.13.1-bridge.0

**TL;DR: if you want to use [Worker Pro](https://worker.graphile.org/docs/pro)
to ease migration to v0.16.0, upgrade to this version for Worker Pro support.**

This release is a "bridge" release to make migration to v0.14.0 and v0.16.0
easier. Since v0.14.0 and v0.16.0 include breaking database changes, no active
workers should be running when the migrations happen, and once the migrations
have happened older workers are no longer supported and their usage may lead to
weird and undesirable behaviors.

Normally we'd recommend that you "scale to zero" before performing these kinds
of migrations, to ensure that no older workers will be running against the DB at
the same time; however this release adds support for the (proprietary)
[Worker Pro plugin](https://worker.graphile.org/docs/pro) which (when used
consistently across your entire worker fleet) enables your workers to
coordinate, triggering legacy workers to cleanly shut down (and waiting for them
to do so) before migrating the database. The Worker Pro plugin also details the
intent to upgrade, meaning if new legacy workers start up in the interrim, they
will also not start looking for jobs since they know they will be out of date
soon. As soon as all running tasks have finished processing (or a configurable
timeout has elapsed) the migration will go ahead.

The Worker Pro plugin mentioned above is enabled by the addition of support for
`graphile-config`, the standardized plugin and preset system for the entire
Graphile suite. Thanks to this integration, we've been able to add a
plugin/hooks system that you can use to customize the behavior of Worker
(including implementing some of the behaviors described in the previous
paragraph yourself, should you so desire).

This release also adds a startup check that will abort startup if the database
already contains breaking migrations that are unsupported by the current worker
version, and a significant number of back-ported fixes and new features that
didn't require database migrations (including important fixes to the graceful
shutdown system).

**IMPORTANT**: `--watch` mode is no longer supported. We've removed this from
v0.16.0 (see the release notes for that version), you should use `node --watch`
or similar instead. This also removes `fauxRequire` and all the problems that
that had.

**IMPORTANT**: Node versions before v20 and Postgres versions before v12 are no
longer supported. (Node v18 _should_ work, but it segfaults when running the
tests which is likely a jest/`node --experimental-vm-modules` issue which is
unlikely affect you at runtime.)

- Fixes graceful shutdown (both manually via `.gracefulShutdown()` or
  `.forcefulShutdown()` and via signal handling)
- Removes `maxContinguousErrors` setting which was poorly implemented and caused
  more issues than it solved
- Tracks whether migrations are breaking or not, and:
  - refuses to start if an unsupported breaking migration is present in the
    database
  - gracefully shuts down if another worker performs a breaking migration
    - NOTE: this is not sufficiently safe, it's just a backstop. If the
      migration breaks completing or failing of jobs then your worker will be
      unable to release in-progress tasks even if they're finished; and the
      worker performing the migrations will not wait for legacy workers to
      complete. You should shut down your workers before upgrading, or use
      Worker Pro to handle the situation automatically for you.
- Adds `graphile-config` support for presets and plugins
- Adds more events and hooks
- Uses JS-ified SQL migrations to help workaround some bundling issues
- `runTaskListOnce` now uses a WorkerPool internally (to better integrate with
  the gracefulShutdown logic)
- Fix `WorkerPool.promise` to only resolve once everything is handled
- EXPERIMENTAL; see v0.16.0 for documentation:
  - Adds support for loading tasks from nested folders (e.g.
    `tasks/foo/bar/baz.js` will add support for a task with identifier
    `foo/bar/baz`)
  - Adds support for turning executable files into tasks (i.e. a task written in
    python, Rust, or bash)
  - Adds support for loading TypeScript tasks directly (no need to compile to
    JS, but if you do the JS will have priority)
  - You may see warnings like
    `WARNING: Failed to load task 'README.md' - no supported handlers found for path: '/path/to/tasks/README.md'` -
    you can ignore them (or you can move non-task files out of the `tasks`
    folder)
  - Undocumented, experimental and untested preliminary support for cancellable
    jobs via `AbortSignal`; upgrade to v0.16.0+ if you want to actually use this
- A huge number of internal changes

## v0.13.0

- Remove dependency on `pgcrypto` database extension (thanks @noinkling)
  - If you have a pre-existing installation and wish to uninstall `pgcrypto` you
    will need to do so manually. This can be done by running
    `DROP EXTENSION pgcrypto;` _after_ updating to the latest schema.
- The `jobs.queue_name` column no longer has a default value (this is only
  relevant to people inserting into the table directly, which is not
  recommended - use the `add_job` helper)

## v0.12.2

- Fix issue when a connect error occurs whilst releasing worker (thanks
  @countcain)

## v0.12.1

- Jobs with no queue are now released during graceful shutdown (thanks @olexiyb)

## v0.12.0

- Run shutdown actions in reverse order (rather than parallel) - more stable
  release
- When an error occurs with the new job listener, reconnection attempts now
  follow an exponential back-off pattern
- Allow using Node.js time rather than PostgreSQL time (particularly useful for
  tests)
- Refactoring of some cron internals
- Add `noPreparedStatements` to the docs

## v0.11.4

- Fixes bug in crontab day-of-week check
- Exposes `parseCronItem` helper

## v0.11.3

- Restores `Logger` export accidentally removed in v0.11.0

## v0.11.2

- Added support for wider range of `@types/pg` dependency

## v0.11.1

- Handles unexpected errors whilst PostgreSQL client is idle

## v0.11.0

- Export `getCronItems` so library-mode users can watch the crontab file
- Replace `Logger` with new
  [`@graphile/logger`](https://github.com/graphile/logger) module

## v0.10.0

- No longer exit on SIGPIPE (Node will swallow this error code)
- Fix issue with error handling on PostgreSQL restart or `pg_terminate_backend`
- Fix a potential unhandled promise rejection

## v0.9.0

- New (experimental) "cron" functionality for regularly scheduled jobs
- Replace jobs ordering index for improved performance (thanks @ben-pr-p)
  - NOTE: this migration might take a moment if you have a large jobs table
- New events system lets you monitor what's going on inside Graphile Worker
- New `job_key_mode` setting; see README for full details, but summary:
  - defaults to `replace` (existing behavior, i.e. debouncing)
  - if set to `preserve_run_at` it will preserve `run_at` which effectively
    changes it from debouncing to throttling
  - if set to `unsafe_dedupe` it will not update the attributes when an existing
    job with that job key exists, even if that job is already running
- `remove_job` now prevents locked jobs from running again on error (and removes
  their key)
- Dependency updates

## v0.8.1

- Fix issue with cyclic requires in watch mode

## v0.8.0

- Track revision count for jobs (thanks @lukeramsden)
- ["Forbidden flags"](https://github.com/graphile/worker#forbidden-flags)
  feature for rate limiting (thanks @ben-pr-p)
- Fix incorrect description of priority - numerically smaller numbers run first
  (thanks @ben-pr-p)
- Add support for `PG*`
  [PostgreSQL envvars](https://www.postgresql.org/docs/current/libpq-envars.html)

## v0.7.2

- Add `--no-prepared-statements` flag to allow disabling of prepared statements
  for pgBouncer compatibility.
- Fix issue in watch mode where files `require()`d from inside a task are cached
  permanently.

(v0.7.0 and v0.7.1 had issues with the experimental watch mode enhancements, so
were never upgraded to `@latest`.)

## v0.6.1

- Official Docker image (thanks @madflow)

## v0.6.0

- Use target es2018 for TypeScript (Node v10 supports everything we need)
  (thanks @keepitsimple)
- When task promise is rejected with non-Error, use a fallback (thanks
  @parker-torii)
- Support `pg@8.x` and hence Node v14 (thanks @purge)
- Fix mistake in README
- General maintenance

## v0.5.0

New "Administrative functions", ability to rename `graphile_worker` schema, and
significant overhaul of the codebase in preparation for going to v1.0.

### v0.5.0 improvements:

- Added "Administrative functions" to complete, reschedule or fail jobs in bulk
  (good for UIs)
- Added `noHandleSignals` option to disable our signal handling (if you enable
  this, make sure you use your own signal handling!)
- Ability to rename `graphile_worker` schema
- Added `cosmiconfig` for configuration (very few options support this
  currently)
- Decrease already negligible chance of worker ID collision (use
  `crypto.randomBytes()` rather than `Math.random()`)

### v0.5.0 breaking changes:

**CLI users**: no breaking changes.

**Library users**: none of the documented (in the README) APIs are affected,
except `runTaskListOnce` and some tiny tweaks to TypeScript types.

The ability to override the SQL schema means that everything in the codebase
needs to know this setting. To achieve this:

- all major APIs now accept `options` as a configuration parameter
- where this was optional before it is now required
- where options was not the first argument, it has been moved to the first
  argument (for consistency)

As such the following APIs (most of which are internal) have been changed:

- `getTasks(taskPath, watch, logger)` -> `getTasks(options, taskPath, watch)`
- `runTaskList(tasks, pgPool, options?)` ->
  `runTaskList(options, tasks, pgPool)`
- `runTaskListOnce(tasks, client, options?)` ->
  `runTaskList(options, tasks, client)`
- `migrate(client)` -> `migrate(options, client)`
- `makeAddJob(withPgClient)` -> `makeAddJob(options, withPgClient)`
- `makeJobHelpers(job, { withPgClient }, baseLogger)` ->
  `makeJobHelpers(options, job, { withPgClient, logger? })`
- `makeNewWorker(tasks, withPgClient, options, continuous)` ->
  `makeNewWorker(options, tasks, withPgClient, continuous)`

Also if you're a TypeScript user: we've renamed `WorkerSharedOptions` to
`SharedOptions` and added a new `WorkerSharedOptions`. This is particularly
relevant if you're using the `WorkerUtils` class. We've also tweaked what
options are available on each of these, but this is unlikely to affect you
negatively.

## v0.4.0

Performance improvements and ability to efficiently queue jobs from JS.

BREAKING CHANGES:

- TypeScript:
  - the ID of a job is a `string` (database `bigint`), we previously incorrectly
    stated it was a `number`.
  - `Helpers` was renamed to `JobHelpers`
  - `TaskOptions` was renamed to `TaskSpec`
- `queue_name` is now nullable (leave it null for maximum parallel performance)
- when a job is modified using a `job_key`, the `queue_name` attribute is now
  reset like the other attributes

WARNINGS:

- The database schema has changed; your code should not depend on the database
  schema, only on the public interfaces (`add_job`, `remove_job`, etc), so this
  shouldn't be an issue.

New features:

- Significantly enhanced performance
  - Changes database schema such that a job_queue record is only added/checked
    when necessary
  - Uses prepared statements
  - Can override the PostgreSQL pool size on the CLI (via `--max-pool-size`)
- Dedicated API for queueing jobs from JavaScript/TypeScript (`makeWorkerUtils`
  / `quickAddJob`; @mrmurphy, @benjie #60)
- `--once` now respects `--jobs`, so it can run jobs in parallel
- `jobKey` is now available via TypeScript API (@tim-field, #78)

Other:

- Overhauled the `perfTest` script
- Upgraded dependencies

## v0.3.0-rc.0

v0.3.0-rc.0 was never released as v0.3.0 because we jumped to v0.4.0 too soon.

New features:

- `job_key` enables existing jobs to be updated and deleted; can also be used
  for de-duplication (@gregplaysguitar, @benjie #63)

Fixes:

- Fixes `runner.stop()` (@MarkCBall, #66)

## v0.2.0

BREAKING CHANGES:

- The `debug` task helper has been replaced with a `logger` helper which is a
  `Logger` instance (see README)
- The `-1` shortcut for "run once" never worked; it has been removed
- Unrecognised command-line arguments will now cause an error to be thrown

New features:

- Added `--schema-only` CLI flag for installing/updating the schema (running
  migrations) only
- It's now possible to override how logs are output by supplying a `logFactory`
  (see README)
- `query` helper reduces boilerplate

Fixes:

- We never needed `uuid-ossp` so we've removed the requirement (you may want to
  remove the extension from your DB manually)

## v0.1.0

- Add database 'error' handler to avoid crashes (@madflow #26)
- `DATABASE_URL` can now be used in place of `connectionString` (@madflow,
  @benjie ~~#20~~ #27)
- Improve documentation (@madflow, @archlemon, @benjie #11 #18 #31 #33)
- Improve testing (@madflow #19 #30)

## v0.1.0-alpha.0

Now usable as a library as well as a CLI.

Changes:

- Renamed a number of internals
  - `start` -> `runTaskList`
  - `runAllJobs` -> `runTaskListOnce`
  - `workerCount` -> `concurrency`
- Add an easy way to run as a library (`run` and `runOnce` methods)
- CLI code reduced as it uses new library code
- Implemented linting
- Exported more methods

## v0.0.1-alpha.7

- Add missing `tslib` dependency

## v0.0.1-alpha.6

- make poll interval configurable
- overhaul TypeScript types/interfaces
- more docs

## v0.0.1-alpha.5

- Fix casting (REQUIRES DB RESET)

## v0.0.1-alpha.4

- add `addJob` helper

## v0.0.1-alpha.3

- Travis CI
- Add `index.js`

## v0.0.1-alpha.2

- Docs

## v0.0.1-alpha.1

- More efficient job trigger
- Reduce latency

## v0.0.1-alpha.0

Initial release.<|MERGE_RESOLUTION|>--- conflicted
+++ resolved
@@ -21,17 +21,14 @@
 
 ## Pending
 
-<<<<<<< HEAD
-- Fix bug where executable tasks had their stdout/stderr ignored; this is now
-  output via logging (thanks @wineTGH).
-=======
 - BREAKING: Jobs and queues are now `locked_by` their `WorkerPool`'s id rather
   than the `workerId`. Be sure to upgrade
   [Worker Pro](https://worker.graphile.org/docs/pro) at the same time if you're
   using it!
 - Fixes bug where CLI defaults override `graphile.config.js` settings (by
   removing CLI defaults)
->>>>>>> 572ebea3
+- Fix bug where executable tasks had their stdout/stderr ignored; this is now
+  output via logging (thanks @wineTGH).
 
 ## v0.16.6
 
