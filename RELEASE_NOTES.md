# Release notes

## Worker Pro: easing migration

From time to time Graphile Worker needs to make changes to the database, and
these changes might cause pre-existing workers to fail in "interesting" ways.
These breaking changes are noted in the release notes below, and typically you
need to "scale to zero" to perform these updates - turn off all your existing
workers and only then run only new workers.

Worker Pro is a proprietary plugin which, among other things, helps to alleviate
this issue. It tracks the running workers and when a new breaking migration is
required it has all old workers exit cleanly (once they've finished what they're
working on) and no further old workers will be able to start up. Once all old
workers have exited, the migration can go ahead as it normally would. This
avoids the need to "scale to zero" as workers will communicate with each other
to make sure the system as a whole remains consistent.

Read more:
[Worker Pro Migration](https://worker.graphile.org/docs/pro/migration).

<<<<<<< HEAD
## Pending

- Add `cleanup` function to remove unused queues, stale task identifiers, and
  permanently failed jobs.
=======
## v0.16.1

- Fixes issue importing task files that were written in TypeScript ESM format
  but exported as CommonJS.
>>>>>>> 0257b2b2

## v0.16.0

_There's a breakdown of these release notes available on the new
[Worker Website](https://worker.graphile.org/news/2023-12-01-016-release), where
we go into more detail about the headline features._

**THIS RELEASE INTRODUCES SIGNIFICANT CHANGES**, in preparation for moving
towards the 1.0 release. Please read these notes carefully.

**IMPORTANT**: this release is incompatible with previous releases - do not run
earlier workers against this releases database schema or Bad Things will happen.
You should shut down all workers before migrating to this version, or use
[Worker Pro](https://worker.graphile.org/docs/pro). (If you're upgrading from
v0.13.0, upgrade to v0.13.1-bridge.0 first and add the Worker Pro plugin to
that; deploy it across your fleet, and then proceed to upgrade to v0.16.0.)

### General Migration Warnings

- 🚨 Drops support for node <18
  - As of 24th October 2023, Node 20 is the active LTS and Node 18 is
    maintainence LTS; previous versions are no longer supported
- 🚨 Renames all of the tables `graphile_worker.*` to
  `graphile_worker._private_*`
  - We might change these tables in a patch release
  - This has always been the case, these are not a public interface
  - New naming makes it clear that you should not use them and should not rely
    on their schema being stable
- 🚨 Removes `maxContiguousErrors`
  - It wasn't fit for purpose, so best to remove it for now
  - See #307 for more details
- 🚨 Removes `--watch` and watch mode in general
  - Now signal handling is improved and with people wanting to use ESM to define
    modules, it's finally time to remove the experimental watch mode
  - Use `node --watch` or `nodemon` or similar instead
  - `crontab` file is also not watched, so be sure to watch that too!
  - Fixes a lot of weirdness that can happen when you attempt to hot-reload
    tasks
- 🚨 Breaking TypeScript changes
  - Lots of `any` changed to `unknown`
    - In particular, errors in the event emitter payloads are now `unknown`
      rather than `any`, so you might need to cast
  - Payload is now marked as required in `addJob()`
    - Set to `{}` if your task doesn't need a payload

### New features

- Graphile Config and new plugin system
  - Worker is now optionally
    [configurable](https://worker.graphile.org/docs/config) with
    `graphile-config` - configuration can now be read from a
    `graphile.config.ts` (or `.js`, `.cjs`, etc) file
  - This enables a whole suite of new options and features, including being able
    to share your preset files across multiple projects!
  - New plugin hooks added - get in touch if you need more!
  - E.g. allows you to replace the task loading code entirely with your own
    implementation!
- Support for loading tasks from nested folders
  - (`tasks/users/email/verify.js` will identify task `users/email/verify`)
- Native ESM support
  - Enabled by the plugin system
  - Support for loading both CommonJS and ESM files (including `.cjs`, `.mjs`
    and `.js` extensions)
- Compile-to-JS language support
  - Any "compile-to-JS" language can be `import()`ed
  - Ensure the relevant "loaders" are available
  - e.g. for native TypeScript support you might use
    `NODE_OPTIONS="--loader ts-node/esm" npx graphile-worker`
  - List the extensions you support in the
    [configuration file](https://worker.graphile.org/docs/config#workerfileextensions)
- Tasks in non-JS languages (EXPERIMENTAL!)
  - Enabled by the plugin system
  - Any language your shell can execute: python, bash, rust, ...
  - Place an executable file in the `tasks/` folder and ensure it's named with
    the task identifier (extensions ignored)
  - See
    [Loading executable files](https://worker.graphile.org/docs/tasks#loading-executable-files)
    in the documentation
- `abortSignal`: job cancellation (EXPERIMENTAL!)
  - Tasks can honour the `abortSignal` passed in via helpers to cancel
    asynchronous work on `gracefulShutdown`
  - Can reduce waiting for the task to complete during a graceful shutdown; task
    executor can listen for the `abortSignal` and decided whether to exit or
    continue
- TypeScript typing of tasks
  - New `GraphileWorker.Tasks` global interface
  - Not recommended, but often requested!
  - Types calls to `addJob()` and `quickAddJob()`, and types task executors
  - Read
    [the caveats in the documentation](https://worker.graphile.org/docs/typescript)
- Adds `graphile_worker.jobs` view
  - A public interface to view details of jobs
  - Stable across patch and minor versions
  - DELIBERATELY excludes the `payload` field
  - Do not poll this, it will impact performance
  - Do not do expensive filtering/ordering against this, it will impact
    performance
- New public `force_unlock_workers` database function
  - Unlocks all jobs from a list of crashed/terminated worker IDs
- Crontab: now supports `jobKey` and `jobKeyMode` opts (thanks @spiffytech!)
- Schema
  - Checks that current schema in database isn't more up to date than the
    current worker
    - Won't be useful until future schema changes
  - Trigger a graceful shutdown if a new Graphile Worker process migrates the
    database schema
- Events: add more detail to `cron:backfill` event
- Tasks: now use `await import(...)` rather than `require(...)`, so ESM can be
  imported
- Logging: changed format of task completion/failure logs to include
  attempts/max attempts and to reduce duplicate parenthesis
- Optimization: Replaces job announcement trigger with calls directly in
  `add_job` / `add_jobs` to reduce queuing overhead

### Fixes

- Fixes graceful shutdown (both manually via `.gracefulShutdown()` or
  `.forcefulShutdown()` and via signal handling)
- Signals: now releases signal handlers when shut down via the API
- Fixes bug where queuing 100 jobs in a single statement would only nudge a
  single inactive worker
  - Now as many workers as necessary and available will be nudged

## v0.15.2-bridge.0

**TL;DR: if you want to use [Worker Pro](https://worker.graphile.org/docs/pro)
to ease migration to v0.16.0, upgrade to this version if you're on v0.14.0 or
higher, or v0.13.1-bridge.0 if you're on v0.13.0 or lower for Worker Pro
support.**

This release is a "bridge" release to make migration to v0.16.0 easier. Since
v0.16.0 includes breaking database changes, no active workers should be running
when the migrations happen, and once the migrations have happened older workers
are no longer supported and their usage may lead to weird and undesirable
behaviors.

Normally we'd recommend that you "scale to zero" before performing these kinds
of migrations, to ensure that no older workers will be running against the DB at
the same time; however this release adds support for the (proprietary)
[Worker Pro plugin](https://worker.graphile.org/docs/pro) which (when used
consistently across your entire worker fleet) enables your workers to
coordinate, triggering legacy workers to cleanly shut down (and waiting for them
to do so) before migrating the database. The Worker Pro plugin also details the
intent to upgrade, meaning if new legacy workers start up in the interrim, they
will also not start looking for jobs since they know they will be out of date
soon. As soon as all running tasks have finished processing (or a configurable
timeout has elapsed) the migration will go ahead.

The Worker Pro plugin mentioned above is enabled by the addition of support for
`graphile-config`, the standardized plugin and preset system for the entire
Graphile suite. Thanks to this integration, we've been able to add a
plugin/hooks system that you can use to customize the behavior of Worker
(including implementing some of the behaviors described in the previous
paragraph yourself, should you so desire).

This release also adds a startup check that will abort startup if the database
already contains breaking migrations that are unsupported by the current worker
version, and a significant number of back-ported fixes and new features that
didn't require database migrations (including important fixes to the graceful
shutdown system).

**IMPORTANT**: `--watch` mode is no longer supported. We've removed this from
v0.16.0 (see the release notes for that version), you should use `node --watch`
or similar instead. This also removes `fauxRequire` and all the problems that
that had.

**IMPORTANT**: Node versions before v20 and Postgres versions before v12 are no
longer supported. (Node v18 _should_ work, but it segfaults when running the
tests which is likely a jest/`node --experimental-vm-modules` issue which is
unlikely affect you at runtime.)

- Fixes graceful shutdown (both manually via `.gracefulShutdown()` or
  `.forcefulShutdown()` and via signal handling)
- Removes `maxContinguousErrors` setting which was poorly implemented and caused
  more issues than it solved
- Tracks whether migrations are breaking or not, and:
  - refuses to start if an unsupported breaking migration is present in the
    database
  - gracefully shuts down if another worker performs a breaking migration
    - NOTE: this is not sufficiently safe, it's just a backstop. If the
      migration breaks completing or failing of jobs then your worker will be
      unable to release in-progress tasks even if they're finished; and the
      worker performing the migrations will not wait for legacy workers to
      complete. You should shut down your workers before upgrading, or use
      Worker Pro to handle the situation automatically for you.
- Adds `graphile-config` support for presets and plugins
- Adds more events and hooks
- `runTaskListOnce` now uses a WorkerPool internally (to better integrate with
  the gracefulShutdown logic)
- Fix `WorkerPool.promise` to only resolve once everything is handled
- EXPERIMENTAL; see v0.16.0 for documentation:
  - Adds support for loading tasks from nested folders (e.g.
    `tasks/foo/bar/baz.js` will add support for a task with identifier
    `foo/bar/baz`)
  - Adds support for turning executable files into tasks (i.e. a task written in
    python, Rust, or bash)
  - Adds support for loading TypeScript tasks directly (no need to compile to
    JS, but if you do the JS will have priority)
  - You may see warnings like
    `WARNING: Failed to load task 'README.md' - no supported handlers found for path: '/path/to/tasks/README.md'` -
    you can ignore them (or you can move non-task files out of the `tasks`
    folder)
  - Undocumented, experimental and untested preliminary support for cancellable
    jobs via `AbortSignal`; upgrade to v0.16.0+ if you want to actually use this
- A huge number of internal changes

## v0.15.1

Fixes issues with graceful worker shutdowns:

- Deprecates `workerPool.release()` in favour of (equivalent)
  `workerPool.gracefulShutdown()`
- Fixes `workerPool.gracefulShutdown()` to shut down gracefully (waiting for
  jobs to complete)
- Adds `workerPool.forcefulShutdown()` to "fail" the running jobs (so they'll be
  re-attempted elsewhere) and force-release the pool
- Fixes handling of signals:
  - First termination signal triggers graceful shutdown
  - Signal over next 5 seconds are ignored
  - Second termination signal triggers forceful shutdown
  - Signal over next 5 seconds are ignored
  - Further termination signals are handled by Node (i.e. will likely instantly
    exit the process)

## v0.15.0

Migration files are no longer read from filesystem (via `fs` module); instead
they are stored as strings in JS to enable Graphile Worker to be bundled. The
files still exist and will continue to be distributed, so this should not be a
breaking change. Thanks to @timelf123 for this feature!

## v0.14.0

**THIS RELEASE INTRODUCES SIGNIFICANT CHANGES**, in preparation for moving
towards the 1.0 release. Please read these notes carefully.

**IMPORTANT**: this release is incompatible with previous releases - do not run
earlier workers against this releases database schema or Bad Things will happen.
You should shut down all workers before migrating to this version.

**IMPORTANT**: the initial migration, `000011`, in this release cannot run if
there are any locked jobs - it will throw a "division by zero" error in this
case. Please ensure all existing workers are shut down and any locked jobs
released before upgrading to this version.

**IMPORTANT**: migration `000011` renames the old jobs table, creates a new jobs
table with a slightly different format, copies the jobs across, and then deletes
the old jobs table. The jobs table itself is not a public interface - you should
use the documented SQL functions and TypeScript APIs only - but if you are
referencing the jobs table in a database function you may have a bad time.

**IMPORTANT**: `priority`, `attempts` and `max_attempts` are all now `smallint`,
so please make sure that your values fit into these ranges before starting the
migration process. (Really these values should never be larger than about `100`
or smaller than about `-100` anyway.)

### Breaking changes

- BREAKING: Bump minimum Node version to 14 since 12.x is now end-of-life
- BREAKING: Bump minimum PG version to 12 for `generated always as (expression)`
- BREAKING: `jobs.priority`, `attempts` and `max_attempts` are now `int2` rather
  than `int4` (please ensure your values fit in `int2` -
  `-32768 <= priority <= +32767`)
- BREAKING: CronItem.pattern has been renamed to CronItem.match
- BREAKING: database error codes have been removed because we've moved to
  `CHECK` constraints

### Changes to internals

- WARNING: the 'jobs' table no longer has `queue_name` and `task_identifier`
  columns; these have been replaced with `job_queue_id` and `task_id` which are
  both `int`s
- WARNING: many of the "internal" SQL functions (`get_job`, `fail_job`,
  `complete_job`) have been moved to JS to allow for dynamic SQL generation for
  improved performance/flexibility
- WARNING: most of the triggers have been removed (for performance reasons), so
  if you are inserting directly into the jobs table (don't do that, it's not a
  supported interface!) make sure you update your code to be compatible

### Features

- New "batch jobs" feature for merging payloads with a `job_key` (see README)
- Significantly improved 'large jobs table' performance (e.g. when a large queue
  is locked, or there's a lot of jobs queued for task identifiers your worker
  instance doesn't support, or a lot of failed jobs). Around 20x improvement in
  this 'worst case' performance for real user workloads.
- Added new (experimental) much faster `add_jobs` batch API.
- Fix error handling of cron issues in 'run' method.
- CronItem.match can now accept either a pattern string or a matcher function
- Jobs that were locked more than 4 hours will be reattempted as before, however
  they are slightly de-prioritised by virtue of having their `run_at` updated,
  giving interim jobs a chance to be executed (and lessening the impact of queue
  stalling through hanging tasks).

## v0.13.1-bridge.0

**TL;DR: if you want to use [Worker Pro](https://worker.graphile.org/docs/pro)
to ease migration to v0.16.0, upgrade to this version for Worker Pro support.**

This release is a "bridge" release to make migration to v0.14.0 and v0.16.0
easier. Since v0.14.0 and v0.16.0 include breaking database changes, no active
workers should be running when the migrations happen, and once the migrations
have happened older workers are no longer supported and their usage may lead to
weird and undesirable behaviors.

Normally we'd recommend that you "scale to zero" before performing these kinds
of migrations, to ensure that no older workers will be running against the DB at
the same time; however this release adds support for the (proprietary)
[Worker Pro plugin](https://worker.graphile.org/docs/pro) which (when used
consistently across your entire worker fleet) enables your workers to
coordinate, triggering legacy workers to cleanly shut down (and waiting for them
to do so) before migrating the database. The Worker Pro plugin also details the
intent to upgrade, meaning if new legacy workers start up in the interrim, they
will also not start looking for jobs since they know they will be out of date
soon. As soon as all running tasks have finished processing (or a configurable
timeout has elapsed) the migration will go ahead.

The Worker Pro plugin mentioned above is enabled by the addition of support for
`graphile-config`, the standardized plugin and preset system for the entire
Graphile suite. Thanks to this integration, we've been able to add a
plugin/hooks system that you can use to customize the behavior of Worker
(including implementing some of the behaviors described in the previous
paragraph yourself, should you so desire).

This release also adds a startup check that will abort startup if the database
already contains breaking migrations that are unsupported by the current worker
version, and a significant number of back-ported fixes and new features that
didn't require database migrations (including important fixes to the graceful
shutdown system).

**IMPORTANT**: `--watch` mode is no longer supported. We've removed this from
v0.16.0 (see the release notes for that version), you should use `node --watch`
or similar instead. This also removes `fauxRequire` and all the problems that
that had.

**IMPORTANT**: Node versions before v20 and Postgres versions before v12 are no
longer supported. (Node v18 _should_ work, but it segfaults when running the
tests which is likely a jest/`node --experimental-vm-modules` issue which is
unlikely affect you at runtime.)

- Fixes graceful shutdown (both manually via `.gracefulShutdown()` or
  `.forcefulShutdown()` and via signal handling)
- Removes `maxContinguousErrors` setting which was poorly implemented and caused
  more issues than it solved
- Tracks whether migrations are breaking or not, and:
  - refuses to start if an unsupported breaking migration is present in the
    database
  - gracefully shuts down if another worker performs a breaking migration
    - NOTE: this is not sufficiently safe, it's just a backstop. If the
      migration breaks completing or failing of jobs then your worker will be
      unable to release in-progress tasks even if they're finished; and the
      worker performing the migrations will not wait for legacy workers to
      complete. You should shut down your workers before upgrading, or use
      Worker Pro to handle the situation automatically for you.
- Adds `graphile-config` support for presets and plugins
- Adds more events and hooks
- Uses JS-ified SQL migrations to help workaround some bundling issues
- `runTaskListOnce` now uses a WorkerPool internally (to better integrate with
  the gracefulShutdown logic)
- Fix `WorkerPool.promise` to only resolve once everything is handled
- EXPERIMENTAL; see v0.16.0 for documentation:
  - Adds support for loading tasks from nested folders (e.g.
    `tasks/foo/bar/baz.js` will add support for a task with identifier
    `foo/bar/baz`)
  - Adds support for turning executable files into tasks (i.e. a task written in
    python, Rust, or bash)
  - Adds support for loading TypeScript tasks directly (no need to compile to
    JS, but if you do the JS will have priority)
  - You may see warnings like
    `WARNING: Failed to load task 'README.md' - no supported handlers found for path: '/path/to/tasks/README.md'` -
    you can ignore them (or you can move non-task files out of the `tasks`
    folder)
  - Undocumented, experimental and untested preliminary support for cancellable
    jobs via `AbortSignal`; upgrade to v0.16.0+ if you want to actually use this
- A huge number of internal changes

## v0.13.0

- Remove dependency on `pgcrypto` database extension (thanks @noinkling)
  - If you have a pre-existing installation and wish to uninstall `pgcrypto` you
    will need to do so manually. This can be done by running
    `DROP EXTENSION pgcrypto;` _after_ updating to the latest schema.
- The `jobs.queue_name` column no longer has a default value (this is only
  relevant to people inserting into the table directly, which is not
  recommended - use the `add_job` helper)

## v0.12.2

- Fix issue when a connect error occurs whilst releasing worker (thanks
  @countcain)

## v0.12.1

- Jobs with no queue are now released during graceful shutdown (thanks @olexiyb)

## v0.12.0

- Run shutdown actions in reverse order (rather than parallel) - more stable
  release
- When an error occurs with the new job listener, reconnection attempts now
  follow an exponential back-off pattern
- Allow using Node.js time rather than PostgreSQL time (particularly useful for
  tests)
- Refactoring of some cron internals
- Add `noPreparedStatements` to the docs

## v0.11.4

- Fixes bug in crontab day-of-week check
- Exposes `parseCronItem` helper

## v0.11.3

- Restores `Logger` export accidentally removed in v0.11.0

## v0.11.2

- Added support for wider range of `@types/pg` dependency

## v0.11.1

- Handles unexpected errors whilst PostgreSQL client is idle

## v0.11.0

- Export `getCronItems` so library-mode users can watch the crontab file
- Replace `Logger` with new
  [`@graphile/logger`](https://github.com/graphile/logger) module

## v0.10.0

- No longer exit on SIGPIPE (Node will swallow this error code)
- Fix issue with error handling on PostgreSQL restart or `pg_terminate_backend`
- Fix a potential unhandled promise rejection

## v0.9.0

- New (experimental) "cron" functionality for regularly scheduled jobs
- Replace jobs ordering index for improved performance (thanks @ben-pr-p)
  - NOTE: this migration might take a moment if you have a large jobs table
- New events system lets you monitor what's going on inside Graphile Worker
- New `job_key_mode` setting; see README for full details, but summary:
  - defaults to `replace` (existing behavior, i.e. debouncing)
  - if set to `preserve_run_at` it will preserve `run_at` which effectively
    changes it from debouncing to throttling
  - if set to `unsafe_dedupe` it will not update the attributes when an existing
    job with that job key exists, even if that job is already running
- `remove_job` now prevents locked jobs from running again on error (and removes
  their key)
- Dependency updates

## v0.8.1

- Fix issue with cyclic requires in watch mode

## v0.8.0

- Track revision count for jobs (thanks @lukeramsden)
- ["Forbidden flags"](https://github.com/graphile/worker#forbidden-flags)
  feature for rate limiting (thanks @ben-pr-p)
- Fix incorrect description of priority - numerically smaller numbers run first
  (thanks @ben-pr-p)
- Add support for `PG*`
  [PostgreSQL envvars](https://www.postgresql.org/docs/current/libpq-envars.html)

## v0.7.2

- Add `--no-prepared-statements` flag to allow disabling of prepared statements
  for pgBouncer compatibility.
- Fix issue in watch mode where files `require()`d from inside a task are cached
  permanently.

(v0.7.0 and v0.7.1 had issues with the experimental watch mode enhancements, so
were never upgraded to `@latest`.)

## v0.6.1

- Official Docker image (thanks @madflow)

## v0.6.0

- Use target es2018 for TypeScript (Node v10 supports everything we need)
  (thanks @keepitsimple)
- When task promise is rejected with non-Error, use a fallback (thanks
  @parker-torii)
- Support `pg@8.x` and hence Node v14 (thanks @purge)
- Fix mistake in README
- General maintenance

## v0.5.0

New "Administrative functions", ability to rename `graphile_worker` schema, and
significant overhaul of the codebase in preparation for going to v1.0.

### v0.5.0 improvements:

- Added "Administrative functions" to complete, reschedule or fail jobs in bulk
  (good for UIs)
- Added `noHandleSignals` option to disable our signal handling (if you enable
  this, make sure you use your own signal handling!)
- Ability to rename `graphile_worker` schema
- Added `cosmiconfig` for configuration (very few options support this
  currently)
- Decrease already negligible chance of worker ID collision (use
  `crypto.randomBytes()` rather than `Math.random()`)

### v0.5.0 breaking changes:

**CLI users**: no breaking changes.

**Library users**: none of the documented (in the README) APIs are affected,
except `runTaskListOnce` and some tiny tweaks to TypeScript types.

The ability to override the SQL schema means that everything in the codebase
needs to know this setting. To achieve this:

- all major APIs now accept `options` as a configuration parameter
- where this was optional before it is now required
- where options was not the first argument, it has been moved to the first
  argument (for consistency)

As such the following APIs (most of which are internal) have been changed:

- `getTasks(taskPath, watch, logger)` -> `getTasks(options, taskPath, watch)`
- `runTaskList(tasks, pgPool, options?)` ->
  `runTaskList(options, tasks, pgPool)`
- `runTaskListOnce(tasks, client, options?)` ->
  `runTaskList(options, tasks, client)`
- `migrate(client)` -> `migrate(options, client)`
- `makeAddJob(withPgClient)` -> `makeAddJob(options, withPgClient)`
- `makeJobHelpers(job, { withPgClient }, baseLogger)` ->
  `makeJobHelpers(options, job, { withPgClient, logger? })`
- `makeNewWorker(tasks, withPgClient, options, continuous)` ->
  `makeNewWorker(options, tasks, withPgClient, continuous)`

Also if you're a TypeScript user: we've renamed `WorkerSharedOptions` to
`SharedOptions` and added a new `WorkerSharedOptions`. This is particularly
relevant if you're using the `WorkerUtils` class. We've also tweaked what
options are available on each of these, but this is unlikely to affect you
negatively.

## v0.4.0

Performance improvements and ability to efficiently queue jobs from JS.

BREAKING CHANGES:

- TypeScript:
  - the ID of a job is a `string` (database `bigint`), we previously incorrectly
    stated it was a `number`.
  - `Helpers` was renamed to `JobHelpers`
  - `TaskOptions` was renamed to `TaskSpec`
- `queue_name` is now nullable (leave it null for maximum parallel performance)
- when a job is modified using a `job_key`, the `queue_name` attribute is now
  reset like the other attributes

WARNINGS:

- The database schema has changed; your code should not depend on the database
  schema, only on the public interfaces (`add_job`, `remove_job`, etc), so this
  shouldn't be an issue.

New features:

- Significantly enhanced performance
  - Changes database schema such that a job_queue record is only added/checked
    when necessary
  - Uses prepared statements
  - Can override the PostgreSQL pool size on the CLI (via `--max-pool-size`)
- Dedicated API for queueing jobs from JavaScript/TypeScript (`makeWorkerUtils`
  / `quickAddJob`; @mrmurphy, @benjie #60)
- `--once` now respects `--jobs`, so it can run jobs in parallel
- `jobKey` is now available via TypeScript API (@tim-field, #78)

Other:

- Overhauled the `perfTest` script
- Upgraded dependencies

## v0.3.0-rc.0

v0.3.0-rc.0 was never released as v0.3.0 because we jumped to v0.4.0 too soon.

New features:

- `job_key` enables existing jobs to be updated and deleted; can also be used
  for de-duplication (@gregplaysguitar, @benjie #63)

Fixes:

- Fixes `runner.stop()` (@MarkCBall, #66)

## v0.2.0

BREAKING CHANGES:

- The `debug` task helper has been replaced with a `logger` helper which is a
  `Logger` instance (see README)
- The `-1` shortcut for "run once" never worked; it has been removed
- Unrecognised command-line arguments will now cause an error to be thrown

New features:

- Added `--schema-only` CLI flag for installing/updating the schema (running
  migrations) only
- It's now possible to override how logs are output by supplying a `logFactory`
  (see README)
- `query` helper reduces boilerplate

Fixes:

- We never needed `uuid-ossp` so we've removed the requirement (you may want to
  remove the extension from your DB manually)

## v0.1.0

- Add database 'error' handler to avoid crashes (@madflow #26)
- `DATABASE_URL` can now be used in place of `connectionString` (@madflow,
  @benjie ~~#20~~ #27)
- Improve documentation (@madflow, @archlemon, @benjie #11 #18 #31 #33)
- Improve testing (@madflow #19 #30)

## v0.1.0-alpha.0

Now usable as a library as well as a CLI.

Changes:

- Renamed a number of internals
  - `start` -> `runTaskList`
  - `runAllJobs` -> `runTaskListOnce`
  - `workerCount` -> `concurrency`
- Add an easy way to run as a library (`run` and `runOnce` methods)
- CLI code reduced as it uses new library code
- Implemented linting
- Exported more methods

## v0.0.1-alpha.7

- Add missing `tslib` dependency

## v0.0.1-alpha.6

- make poll interval configurable
- overhaul TypeScript types/interfaces
- more docs

## v0.0.1-alpha.5

- Fix casting (REQUIRES DB RESET)

## v0.0.1-alpha.4

- add `addJob` helper

## v0.0.1-alpha.3

- Travis CI
- Add `index.js`

## v0.0.1-alpha.2

- Docs

## v0.0.1-alpha.1

- More efficient job trigger
- Reduce latency

## v0.0.1-alpha.0

Initial release.<|MERGE_RESOLUTION|>--- conflicted
+++ resolved
@@ -19,17 +19,15 @@
 Read more:
 [Worker Pro Migration](https://worker.graphile.org/docs/pro/migration).
 
-<<<<<<< HEAD
 ## Pending
 
 - Add `cleanup` function to remove unused queues, stale task identifiers, and
   permanently failed jobs.
-=======
+
 ## v0.16.1
 
 - Fixes issue importing task files that were written in TypeScript ESM format
   but exported as CommonJS.
->>>>>>> 0257b2b2
 
 ## v0.16.0
 
