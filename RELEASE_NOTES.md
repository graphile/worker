# Release notes

### Pending

- Fix error handling of cron issues in 'run' method.
<<<<<<< HEAD
- Bump minimum Node version to 14 since 12.x is now end-of-life
=======
- BREAKING: CronItem.pattern has been renamed to CronItem.match
- CronItem.match can now accept either a pattern string or a matcher function
>>>>>>> 14d4fc94

### v0.13.0

- Remove dependency on `pgcrypto` database extension (thanks @noinkling)
  - If you have a pre-existing installation and wish to uninstall `pgcrypto` you
    will need to do so manually. This can be done by running
    `DROP EXTENSION pgcrypto;` _after_ updating to the latest schema.
- The `jobs.queue_name` column no longer has a default value (this is only
  relevant to people inserting into the table directly, which is not
  recommended - use the `add_job` helper)

### v0.12.2

- Fix issue when a connect error occurs whilst releasing worker (thanks
  @countcain)

### v0.12.1

- Jobs with no queue are now released during graceful shutdown (thanks @olexiyb)

### v0.12.0

- Run shutdown actions in reverse order (rather than parallel) - more stable
  release
- When an error occurs with the new job listener, reconnection attempts now
  follow an exponential back-off pattern
- Allow using Node.js time rather than PostgreSQL time (particularly useful for
  tests)
- Refactoring of some cron internals
- Add `noPreparedStatements` to the docs

### v0.11.4

- Fixes bug in crontab day-of-week check
- Exposes `parseCronItem` helper

### v0.11.3

- Restores `Logger` export accidentally removed in v0.11.0

### v0.11.2

- Added support for wider range of `@types/pg` dependency

### v0.11.1

- Handles unexpected errors whilst PostgreSQL client is idle

### v0.11.0

- Export `getCronItems` so library-mode users can watch the crontab file
- Replace `Logger` with new
  [`@graphile/logger`](https://github.com/graphile/logger) module

### v0.10.0

- No longer exit on SIGPIPE (Node will swallow this error code)
- Fix issue with error handling on PostgreSQL restart or `pg_terminate_backend`
- Fix a potential unhandled promise rejection

### v0.9.0

- New (experimental) "cron" functionality for regularly scheduled jobs
- Replace jobs ordering index for improved performance (thanks @ben-pr-p)
  - NOTE: this migration might take a moment if you have a large jobs table
- New events system lets you monitor what's going on inside Graphile Worker
- New `job_key_mode` setting; see README for full details, but summary:
  - defaults to `replace` (existing behavior, i.e. debouncing)
  - if set to `preserve_run_at` it will preserve `run_at` which effectively
    changes it from debouncing to throttling
  - if set to `unsafe_dedupe` it will not update the attributes when an existing
    job with that job key exists, even if that job is already running
- `remove_job` now prevents locked jobs from running again on error (and removes
  their key)
- Dependency updates

### v0.8.1

- Fix issue with cyclic requires in watch mode

### v0.8.0

- Track revision count for jobs (thanks @lukeramsden)
- ["Forbidden flags"](https://github.com/graphile/worker#forbidden-flags)
  feature for rate limiting (thanks @ben-pr-p)
- Fix incorrect description of priority - numerically smaller numbers run first
  (thanks @ben-pr-p)
- Add support for `PG*`
  [PostgreSQL envvars](https://www.postgresql.org/docs/current/libpq-envars.html)

### v0.7.2

- Add `--no-prepared-statements` flag to allow disabling of prepared statements
  for pgBouncer compatibility.
- Fix issue in watch mode where files `require()`d from inside a task are cached
  permanently.

(v0.7.0 and v0.7.1 had issues with the experimental watch mode enhancements, so
were never upgraded to `@latest`.)

### v0.6.1

- Official Docker image (thanks @madflow)

### v0.6.0

- Use target es2018 for TypeScript (Node v10 supports everything we need)
  (thanks @keepitsimple)
- When task promise is rejected with non-Error, use a fallback (thanks
  @parker-torii)
- Support `pg@8.x` and hence Node v14 (thanks @purge)
- Fix mistake in README
- General maintenance

### v0.5.0

New "Administrative functions", ability to rename `graphile_worker` schema, and
significant overhaul of the codebase in preparation for going to v1.0.

#### v0.5.0 improvements:

- Added "Administrative functions" to complete, reschedule or fail jobs in bulk
  (good for UIs)
- Added `noHandleSignals` option to disable our signal handling (if you enable
  this, make sure you use your own signal handling!)
- Ability to rename `graphile_worker` schema
- Added `cosmiconfig` for configuration (very few options support this
  currently)
- Decrease already negligible chance of worker ID collision (use
  `crypto.randomBytes()` rather than `Math.random()`)

#### v0.5.0 breaking changes:

**CLI users**: no breaking changes.

**Library users**: none of the documented (in the README) APIs are affected,
except `runTaskListOnce` and some tiny tweaks to TypeScript types.

The ability to override the SQL schema means that everything in the codebase
needs to know this setting. To achieve this:

- all major APIs now accept `options` as a configuration parameter
- where this was optional before it is now required
- where options was not the first argument, it has been moved to the first
  argument (for consistency)

As such the following APIs (most of which are internal) have been changed:

- `getTasks(taskPath, watch, logger)` -> `getTasks(options, taskPath, watch)`
- `runTaskList(tasks, pgPool, options?)` ->
  `runTaskList(options, tasks, pgPool)`
- `runTaskListOnce(tasks, client, options?)` ->
  `runTaskList(options, tasks, client)`
- `migrate(client)` -> `migrate(options, client)`
- `makeAddJob(withPgClient)` -> `makeAddJob(options, withPgClient)`
- `makeJobHelpers(job, { withPgClient }, baseLogger)` ->
  `makeJobHelpers(options, job, { withPgClient, logger? })`
- `makeNewWorker(tasks, withPgClient, options, continuous)` ->
  `makeNewWorker(options, tasks, withPgClient, continuous)`

Also if you're a TypeScript user: we've renamed `WorkerSharedOptions` to
`SharedOptions` and added a new `WorkerSharedOptions`. This is particularly
relevant if you're using the `WorkerUtils` class. We've also tweaked what
options are available on each of these, but this is unlikely to affect you
negatively.

### v0.4.0

Performance improvements and ability to efficiently queue jobs from JS.

BREAKING CHANGES:

- TypeScript:
  - the ID of a job is a `string` (database `bigint`), we previously incorrectly
    stated it was a `number`.
  - `Helpers` was renamed to `JobHelpers`
  - `TaskOptions` was renamed to `TaskSpec`
- `queue_name` is now nullable (leave it null for maximum parallel performance)
- when a job is modified using a `job_key`, the `queue_name` attribute is now
  reset like the other attributes

WARNINGS:

- The database schema has changed; your code should not depend on the database
  schema, only on the public interfaces (`add_job`, `remove_job`, etc), so this
  shouldn't be an issue.

New features:

- Significantly enhanced performance
  - Changes database schema such that a job_queue record is only added/checked
    when necessary
  - Uses prepared statements
  - Can override the PostgreSQL pool size on the CLI (via `--max-pool-size`)
- Dedicated API for queueing jobs from JavaScript/TypeScript (`makeWorkerUtils`
  / `quickAddJob`; @mrmurphy, @benjie #60)
- `--once` now respects `--jobs`, so it can run jobs in parallel
- `jobKey` is now available via TypeScript API (@tim-field, #78)

Other:

- Overhauled the `perfTest` script
- Upgraded dependencies

### v0.3.0-rc.0

v0.3.0-rc.0 was never released as v0.3.0 because we jumped to v0.4.0 too soon.

New features:

- `job_key` enables existing jobs to be updated and deleted; can also be used
  for de-duplication (@gregplaysguitar, @benjie #63)

Fixes:

- Fixes `runner.stop()` (@MarkCBall, #66)

### v0.2.0

BREAKING CHANGES:

- The `debug` task helper has been replaced with a `logger` helper which is a
  `Logger` instance (see README)
- The `-1` shortcut for "run once" never worked; it has been removed
- Unrecognised command-line arguments will now cause an error to be thrown

New features:

- Added `--schema-only` CLI flag for installing/updating the schema (running
  migrations) only
- It's now possible to override how logs are output by supplying a `logFactory`
  (see README)
- `query` helper reduces boilerplate

Fixes:

- We never needed `uuid-ossp` so we've removed the requirement (you may want to
  remove the extension from your DB manually)

### v0.1.0

- Add database 'error' handler to avoid crashes (@madflow #26)
- `DATABASE_URL` can now be used in place of `connectionString` (@madflow,
  @benjie ~~#20~~ #27)
- Improve documentation (@madflow, @archlemon, @benjie #11 #18 #31 #33)
- Improve testing (@madflow #19 #30)

### v0.1.0-alpha.0

Now usable as a library as well as a CLI.

Changes:

- Renamed a number of internals
  - `start` -> `runTaskList`
  - `runAllJobs` -> `runTaskListOnce`
  - `workerCount` -> `concurrency`
- Add an easy way to run as a library (`run` and `runOnce` methods)
- CLI code reduced as it uses new library code
- Implemented linting
- Exported more methods

### v0.0.1-alpha.7

- Add missing `tslib` dependency

### v0.0.1-alpha.6

- make poll interval configurable
- overhaul TypeScript types/interfaces
- more docs

### v0.0.1-alpha.5

- Fix casting (REQUIRES DB RESET)

### v0.0.1-alpha.4

- add `addJob` helper

### v0.0.1-alpha.3

- Travis CI
- Add `index.js`

### v0.0.1-alpha.2

- Docs

### v0.0.1-alpha.1

- More efficient job trigger
- Reduce latency

### v0.0.1-alpha.0

Initial release.<|MERGE_RESOLUTION|>--- conflicted
+++ resolved
@@ -3,12 +3,9 @@
 ### Pending
 
 - Fix error handling of cron issues in 'run' method.
-<<<<<<< HEAD
-- Bump minimum Node version to 14 since 12.x is now end-of-life
-=======
+- BREAKING: Bump minimum Node version to 14 since 12.x is now end-of-life
 - BREAKING: CronItem.pattern has been renamed to CronItem.match
 - CronItem.match can now accept either a pattern string or a matcher function
->>>>>>> 14d4fc94
 
 ### v0.13.0
 
