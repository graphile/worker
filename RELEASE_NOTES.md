--- conflicted
+++ resolved
@@ -1,6 +1,5 @@
 # Release notes
 
-<<<<<<< HEAD
 ### v0.16.0
 
 **THIS RELEASE INTRODUCES SIGNIFICANT CHANGES**, in preparation for moving
@@ -87,7 +86,7 @@
 
 Fixes bug where queuing 100 jobs in a single statement would only nudge a single
 inactive worker. Now as many workers as necessary and available will be nudged.
-=======
+
 ### v0.15.2-bridge.0
 
 **TL;DR: if you want to use [Worker Pro](https://worker.graphile.org/docs/pro)
@@ -170,7 +169,6 @@
   - Undocumented, experimental and untested preliminary support for cancellable
     jobs via `AbortSignal`; upgrade to v0.16.0+ if you want to actually use this
 - A huge number of internal changes
->>>>>>> 3c6c5a56
 
 ### v0.15.1
 
