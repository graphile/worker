--- conflicted
+++ resolved
@@ -9,14 +9,6 @@
 export async function makeWorkerUtils(
   options: WorkerUtilsOptions,
 ): Promise<WorkerUtils> {
-<<<<<<< HEAD
-  const compiledSharedOptions = await getUtilsAndReleasersFromOptions(options, {
-    scope: {
-      label: "WorkerUtils",
-    },
-  });
-  const { logger, escapedWorkerSchema, release, withPgClient, addJob } =
-=======
   const [compiledSharedOptions, release] =
     await getUtilsAndReleasersFromOptions(options, {
       scope: {
@@ -24,7 +16,6 @@
       },
     });
   const { logger, escapedWorkerSchema, withPgClient, addJob } =
->>>>>>> eac1032d
     compiledSharedOptions;
 
   return {
