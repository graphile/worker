--- conflicted
+++ resolved
@@ -1,8 +1,4 @@
 import { getParsedCronItemsFromOptions, runCron } from "./cron";
-<<<<<<< HEAD
-import getTasks from "./getTasks";
-import { ParsedCronItem, Runner, RunnerOptions, TaskList } from "./interfaces";
-=======
 import { getTasksInternal } from "./getTasks";
 import {
   ParsedCronItem,
@@ -11,23 +7,15 @@
   RunnerOptions,
   TaskList,
 } from "./interfaces";
->>>>>>> eac1032d
 import {
   CompiledOptions,
   getUtilsAndReleasersFromOptions,
   Releasers,
 } from "./lib";
-<<<<<<< HEAD
-import { _runTaskList, runTaskList } from "./main";
-
-export const runMigrations = async (options: RunnerOptions): Promise<void> => {
-  const { release } = await getUtilsAndReleasersFromOptions(options);
-=======
 import { _runTaskList, runTaskListInternal } from "./main";
 
 export const runMigrations = async (options: RunnerOptions): Promise<void> => {
   const [, release] = await getUtilsAndReleasersFromOptions(options);
->>>>>>> eac1032d
   await release();
 };
 
@@ -36,20 +24,6 @@
   compiledOptions: CompiledOptions,
   releasers: Releasers,
 ): Promise<TaskList> {
-<<<<<<< HEAD
-  const { options } = compiledOptions;
-  assert.ok(
-    !options.taskDirectory || !options.taskList,
-    "Exactly one of either `taskDirectory` or `taskList` should be set",
-  );
-  if (options.taskList) {
-    return options.taskList;
-  } else if (options.taskDirectory) {
-    const watchedTasks = await getTasks(
-      compiledOptions.options,
-      options.taskDirectory,
-    );
-=======
   const {
     resolvedPreset: {
       worker: { taskDirectory },
@@ -60,7 +34,6 @@
     return taskList;
   } else if (taskDirectory) {
     const watchedTasks = await getTasksInternal(compiledOptions, taskDirectory);
->>>>>>> eac1032d
     releasers.push(() => watchedTasks.release());
     return watchedTasks.tasks;
   } else {
@@ -72,10 +45,6 @@
   options: RunnerOptions,
   overrideTaskList?: TaskList,
 ): Promise<void> => {
-<<<<<<< HEAD
-  const compiledOptions = await getUtilsAndReleasersFromOptions(options);
-  const { withPgClient, release, releasers } = compiledOptions;
-=======
   const [compiledOptions, release] = await getUtilsAndReleasersFromOptions(
     options,
   );
@@ -95,18 +64,12 @@
     },
     _rawOptions: { noHandleSignals },
   } = compiledOptions;
->>>>>>> eac1032d
   try {
     const taskList =
       overrideTaskList || (await assertTaskList(compiledOptions, releasers));
     const workerPool = _runTaskList(compiledOptions, taskList, withPgClient, {
-<<<<<<< HEAD
-      concurrency: options.concurrency ?? 1,
-      noHandleSignals: options.noHandleSignals,
-=======
       concurrency,
       noHandleSignals,
->>>>>>> eac1032d
       continuous: false,
     });
 
@@ -121,10 +84,6 @@
   overrideTaskList?: TaskList,
   overrideParsedCronItems?: Array<ParsedCronItem>,
 ): Promise<Runner> => {
-<<<<<<< HEAD
-  const compiledOptions = await getUtilsAndReleasersFromOptions(rawOptions);
-  const { release, releasers } = compiledOptions;
-=======
   const [compiledOptions, release] = await getUtilsAndReleasersFromOptions(
     rawOptions,
   );
@@ -143,7 +102,6 @@
   release: () => PromiseOrDirect<void>,
 ): Promise<Runner> => {
   const { releasers } = compiledOptions;
->>>>>>> eac1032d
 
   try {
     const taskList =
@@ -161,10 +119,7 @@
       compiledOptions,
       taskList,
       parsedCronItems,
-<<<<<<< HEAD
-=======
       release,
->>>>>>> eac1032d
     });
   } catch (e) {
     try {
@@ -190,26 +145,15 @@
   compiledOptions: CompiledOptions;
   taskList: TaskList;
   parsedCronItems: ParsedCronItem[];
-<<<<<<< HEAD
-}): Runner {
-  const { compiledOptions, taskList, parsedCronItems } = input;
-  const { events, pgPool, releasers, release, addJob, options, logger } =
-    compiledOptions;
-=======
   release: () => PromiseOrDirect<void>;
 }): Runner {
   const { compiledOptions, taskList, parsedCronItems, release } = input;
   const { events, pgPool, releasers, addJob, logger } = compiledOptions;
->>>>>>> eac1032d
 
   const cron = runCron(compiledOptions, parsedCronItems, { pgPool, events });
   releasers.push(() => cron.release());
 
-<<<<<<< HEAD
-  const workerPool = runTaskList(options, taskList, pgPool);
-=======
   const workerPool = runTaskListInternal(compiledOptions, taskList, pgPool);
->>>>>>> eac1032d
   releasers.push(() => {
     if (!workerPool._shuttingDown) {
       return workerPool.gracefulShutdown("Runner is shutting down");
@@ -218,17 +162,11 @@
 
   let running = true;
   const stop = async () => {
-<<<<<<< HEAD
-=======
     compiledOptions.logger.debug("Runner stopping");
->>>>>>> eac1032d
     if (running) {
       running = false;
       events.emit("stop", {});
       try {
-<<<<<<< HEAD
-        await release();
-=======
         const promises: Array<PromiseOrDirect<void>> = [];
         if (cron._active) {
           promises.push(cron.release());
@@ -237,7 +175,6 @@
           promises.push(workerPool.gracefulShutdown());
         }
         await Promise.all(promises).then(release);
->>>>>>> eac1032d
       } catch (error) {
         logger.error(
           `Error occurred whilst attempting to release runner options: ${error.message}`,
