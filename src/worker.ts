--- conflicted
+++ resolved
@@ -38,9 +38,6 @@
     autostart = true,
     workerId = `worker-${randomBytes(9).toString("hex")}`,
   } = params;
-<<<<<<< HEAD
-  const { events, useNodeTime, hooks } = compiledSharedOptions;
-=======
   const {
     events,
     resolvedPreset: {
@@ -49,21 +46,12 @@
     hooks,
     _rawOptions: { forbiddenFlags },
   } = compiledSharedOptions;
->>>>>>> eac1032d
   const logger = compiledSharedOptions.logger.scope({
     scope: {
       label: "worker",
       workerId,
     },
   });
-<<<<<<< HEAD
-  const {
-    preset,
-    forbiddenFlags,
-    pollInterval = preset?.worker?.pollInterval ?? defaults.pollInterval,
-  } = compiledSharedOptions.options;
-=======
->>>>>>> eac1032d
 
   const workerDeferred = deferred();
 
@@ -95,15 +83,6 @@
   };
   let active = true;
 
-<<<<<<< HEAD
-  const release = () => {
-    if (!active) {
-      return promise;
-    }
-    active = false;
-    events.emit("worker:release", { worker });
-    if (cancelDoNext()) {
-=======
   const release = (force = false) => {
     if (active) {
       active = false;
@@ -116,7 +95,6 @@
         workerDeferred.resolve();
       }
     } else if (force) {
->>>>>>> eac1032d
       workerDeferred.resolve();
     }
     return Promise.resolve(promise);
@@ -196,10 +174,6 @@
         withPgClient,
         tasks,
         workerId,
-<<<<<<< HEAD
-        useNodeTime,
-=======
->>>>>>> eac1032d
         flagsToSkip,
       );
 
@@ -277,11 +251,7 @@
           logger,
           abortSignal,
         });
-<<<<<<< HEAD
         result = await task(job.payload, helpers);
-=======
-        await task(job.payload, helpers);
->>>>>>> eac1032d
       } catch (error) {
         err = error;
       }
@@ -378,13 +348,10 @@
           workerId,
           job,
           message,
-<<<<<<< HEAD
           // "Batch jobs": copy through only the unsuccessful parts of the payload
           batchJobFailedPayloads.length > 0
             ? batchJobFailedPayloads
             : undefined,
-=======
->>>>>>> eac1032d
         );
       } else {
         try {
