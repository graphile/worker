--- conflicted
+++ resolved
@@ -78,45 +78,32 @@
       const supportedTaskNames = Object.keys(tasks);
       assert(supportedTaskNames.length, "No runnable tasks!");
 
-<<<<<<< HEAD
+      let flagsToSkip: null | string[] = null;
+
+      if (Array.isArray(forbiddenFlags)) {
+        flagsToSkip = forbiddenFlags;
+      } else if (typeof forbiddenFlags === "function") {
+        const forbiddenFlagsResult = forbiddenFlags();
+
+        if (Array.isArray(forbiddenFlagsResult)) {
+          flagsToSkip = forbiddenFlagsResult;
+        } else if (forbiddenFlagsResult != null) {
+          flagsToSkip = await forbiddenFlagsResult;
+        }
+      }
+
       const { rows: jobRows } = await withPgClient(client =>
         client.query({
           text:
             // TODO: breaking change; change this to more optimal:
-            // `SELECT id, queue_name, task_identifier, payload FROM ${escapedWorkerSchema}.get_job($1, $2);`,
-            `SELECT * FROM ${escapedWorkerSchema}.get_jobs($1, $2);`,
-          values: [workerId, supportedTaskNames],
-          name: `get_job/${workerSchema}`,
-=======
-      let flagsToSkip: null | string[] = null;
-
-      if (Array.isArray(forbiddenFlags)) {
-        flagsToSkip = forbiddenFlags;
-      } else if (typeof forbiddenFlags === "function") {
-        const forbiddenFlagsResult = forbiddenFlags();
-
-        if (Array.isArray(forbiddenFlagsResult)) {
-          flagsToSkip = forbiddenFlagsResult;
-        } else if (forbiddenFlagsResult != null) {
-          flagsToSkip = await forbiddenFlagsResult;
-        }
-      }
-
-      const {
-        rows: [jobRow],
-      } = await withPgClient((client) =>
-        client.query({
-          text:
-            // TODO: breaking change; change this to more optimal:
             // `SELECT id, queue_name, task_identifier, payload FROM ...`,
-            `SELECT * FROM ${escapedWorkerSchema}.get_job($1, $2, forbidden_flags := $3::text[]);`,
+            `SELECT * FROM ${escapedWorkerSchema}.get_jobs($1, $2, forbidden_flags := $3::text[]);`,
           values: [
             workerId,
             supportedTaskNames,
             flagsToSkip && flagsToSkip.length ? flagsToSkip : null,
           ],
           name: noPreparedStatements ? undefined : `get_job/${workerSchema}`,
->>>>>>> b6bb9db7
         }),
       );
 
@@ -184,7 +171,6 @@
     // We may want to know if an error occurred or not
     let err: Error | null = null;
     try {
-<<<<<<< HEAD
       const successes: string[] = [];
       const failures: { id: string; message: string }[] = [];
 
@@ -210,11 +196,20 @@
         const durationRaw = process.hrtime(startTimestamp);
         const duration = durationRaw[0] * 1e3 + durationRaw[1] * 1e-6;
         if (err) {
-          const { message, stack } = err;
+          const { message: rawMessage, stack } = err;
+
+          /**
+           * Guaranteed to be a non-empty string
+           */
+          const message: string =
+            rawMessage ||
+            String(err) ||
+            "Non error or error without message thrown.";
+
           logger.error(
-            `Failed task ${job.id} (${job.task_identifier}) with error ${
-              err.message
-            } (${duration.toFixed(2)}ms)${
+            `Failed task ${job.id} (${
+              job.task_identifier
+            }) with error ${message} (${duration.toFixed(2)}ms)${
               stack
                 ? `:\n  ${String(stack)
                     .replace(/\n/g, "\n  ")
@@ -222,61 +217,17 @@
                 : ""
             }`,
             { failure: true, job, error: err, duration },
-=======
-      /*
-       * Be **VERY** careful about which parts of this code can throw - we
-       * **MUST** release the job once we've attempted it (success or error).
-       */
-      const startTimestamp = process.hrtime();
-      try {
-        logger.debug(`Found task ${job.id} (${job.task_identifier})`);
-        const task = tasks[job.task_identifier];
-        assert(task, `Unsupported task '${job.task_identifier}'`);
-        const helpers = makeJobHelpers(options, job, { withPgClient, logger });
-        await task(job.payload, helpers);
-      } catch (error) {
-        err = error;
-      }
-      const durationRaw = process.hrtime(startTimestamp);
-      const duration = durationRaw[0] * 1e3 + durationRaw[1] * 1e-6;
-      if (err) {
-        const { message: rawMessage, stack } = err;
-
-        /**
-         * Guaranteed to be a non-empty string
-         */
-        const message: string =
-          rawMessage ||
-          String(err) ||
-          "Non error or error without message thrown.";
-
-        logger.error(
-          `Failed task ${job.id} (${
-            job.task_identifier
-          }) with error ${message} (${duration.toFixed(2)}ms)${
-            stack ? `:\n  ${String(stack).replace(/\n/g, "\n  ").trim()}` : ""
-          }`,
-          { failure: true, job, error: err, duration },
-        );
-        // TODO: retry logic, in case of server connection interruption
-        await withPgClient((client) =>
-          client.query({
-            text: `SELECT FROM ${escapedWorkerSchema}.fail_job($1, $2, $3);`,
-            values: [workerId, job.id, message],
-            name: noPreparedStatements ? undefined : `fail_job/${workerSchema}`,
-          }),
-        );
-      } else {
-        if (!process.env.NO_LOG_SUCCESS) {
-          logger.info(
-            `Completed task ${job.id} (${
-              job.task_identifier
-            }) with success (${duration.toFixed(2)}ms)`,
-            { job, duration, success: true },
->>>>>>> b6bb9db7
           );
-
           failures.push({ id: job.id, message });
+
+          // // TODO: retry logic, in case of server connection interruption
+          // await withPgClient((client) =>
+          //   client.query({
+          //     text: `SELECT FROM ${escapedWorkerSchema}.fail_job($1, $2, $3);`,
+          //     values: [workerId, job.id, message],
+          //     name: noPreparedStatements ? undefined : `fail_job/${workerSchema}`,
+          //   }),
+          // );
         } else {
           if (!process.env.NO_LOG_SUCCESS) {
             logger.info(
@@ -288,20 +239,18 @@
           }
 
           successes.push(job.id);
-        }
-<<<<<<< HEAD
-=======
-        // TODO: retry logic, in case of server connection interruption
-        await withPgClient((client) =>
-          client.query({
-            text: `SELECT FROM ${escapedWorkerSchema}.complete_job($1, $2);`,
-            values: [workerId, job.id],
-            name: noPreparedStatements
-              ? undefined
-              : `complete_job/${workerSchema}`,
-          }),
-        );
->>>>>>> b6bb9db7
+
+          // // TODO: retry logic, in case of server connection interruption
+          // await withPgClient((client) =>
+          // client.query({
+          //   text: `SELECT FROM ${escapedWorkerSchema}.complete_job($1, $2);`,
+          //   values: [workerId, job.id],
+          //   name: noPreparedStatements
+          //     ? undefined
+          //     : `complete_job/${workerSchema}`,
+          // }),
+          // );
+        }
       }
 
       // TODO: retry logic, in case of server connection interruption
