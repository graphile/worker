--- conflicted
+++ resolved
@@ -3,13 +3,7 @@
 import { applyHooks, AsyncHooks, resolvePresets } from "graphile-config";
 import { Client, Pool, PoolClient } from "pg";
 
-<<<<<<< HEAD
-import { WorkerPluginContext, WorkerPreset } from ".";
-import { defaults } from "./config";
-import { MINUTE } from "./cronConstants";
-=======
 import { makeWorkerPresetWorkerOptions } from "./config";
->>>>>>> eac1032d
 import { migrations } from "./generated/sql";
 import { makeAddJob, makeWithPgClientFromPool } from "./helpers";
 import {
@@ -27,11 +21,7 @@
 } from "./interfaces";
 import { Logger, LogScope } from "./logger";
 import { migrate } from "./migrate";
-<<<<<<< HEAD
-import { EMPTY_PRESET } from "./preset";
-=======
 import { WorkerPreset } from "./preset";
->>>>>>> eac1032d
 import { version } from "./version";
 
 const MAX_MIGRATION_NUMBER = Object.keys(migrations).reduce(
@@ -48,14 +38,11 @@
   })
   .map(([migrationFile]) => parseInt(migrationFile.slice(0, 6), 10));
 
-<<<<<<< HEAD
-=======
 export type ResolvedWorkerPreset = GraphileConfig.ResolvedPreset & {
   worker: GraphileConfig.WorkerOptions &
     ReturnType<typeof makeWorkerPresetWorkerOptions>;
 };
 
->>>>>>> eac1032d
 // NOTE: when you add things here, you may also want to add them to WorkerPluginContext
 export interface CompiledSharedOptions<
   T extends SharedOptions = SharedOptions,
@@ -67,15 +54,6 @@
   logger: Logger;
   workerSchema: string;
   escapedWorkerSchema: string;
-<<<<<<< HEAD
-  useNodeTime: boolean;
-  minResetLockedInterval: number;
-  maxResetLockedInterval: number;
-  options: T;
-  hooks: AsyncHooks<GraphileConfig.WorkerHooks>;
-  resolvedPreset?: GraphileConfig.ResolvedPreset;
-  gracefulShutdownAbortTimeout: number;
-=======
   /**
    * DO NOT USE THIS! As we move over to presets this will be removed.
    *
@@ -84,7 +62,6 @@
   _rawOptions: T;
   resolvedPreset: ResolvedWorkerPreset;
   hooks: AsyncHooks<GraphileConfig.WorkerHooks>;
->>>>>>> eac1032d
 }
 
 interface ProcessSharedOptionsSettings {
@@ -209,12 +186,6 @@
 }
 
 const _sharedOptionsCache = new WeakMap<SharedOptions, CompiledSharedOptions>();
-<<<<<<< HEAD
-export function processSharedOptions<T extends SharedOptions>(
-  options: T,
-  { scope }: ProcessSharedOptionsSettings = {},
-): CompiledSharedOptions<T> {
-=======
 export function processSharedOptions<
   T extends
     | SharedOptions
@@ -231,7 +202,6 @@
       `Fed processed options to processSharedOptions; this is invalid.`,
     );
   }
->>>>>>> eac1032d
   let compiled = _sharedOptionsCache.get(options) as
     | CompiledSharedOptions<T>
     | undefined;
@@ -243,21 +213,6 @@
     ]) as ResolvedWorkerPreset;
 
     const {
-<<<<<<< HEAD
-      logger = defaultLogger,
-      schema: workerSchema = defaults.schema,
-      events = new EventEmitter(),
-      useNodeTime = false,
-      minResetLockedInterval = 8 * MINUTE,
-      maxResetLockedInterval = 10 * MINUTE,
-      preset,
-      gracefulShutdownAbortTimeout = 5000,
-    } = options;
-    const resolvedPreset = resolvePresets([
-      WorkerPreset,
-      preset ?? EMPTY_PRESET,
-    ]);
-=======
       worker: {
         minResetLockedInterval,
         maxResetLockedInterval,
@@ -267,7 +222,6 @@
       },
     } = resolvedPreset;
 
->>>>>>> eac1032d
     const escapedWorkerSchema = Client.prototype.escapeIdentifier(workerSchema);
     if (
       !Number.isFinite(minResetLockedInterval) ||
@@ -288,19 +242,9 @@
       logger,
       workerSchema,
       escapedWorkerSchema,
-<<<<<<< HEAD
-      useNodeTime,
-      minResetLockedInterval,
-      maxResetLockedInterval,
-      options,
-      hooks,
-      resolvedPreset,
-      gracefulShutdownAbortTimeout,
-=======
       _rawOptions: options,
       hooks,
       resolvedPreset,
->>>>>>> eac1032d
     };
     applyHooks(
       resolvedPreset.plugins,
@@ -337,24 +281,6 @@
   compiledSharedOptions: CompiledSharedOptions,
   releasers: Releasers,
 ): Promise<Pool> {
-<<<<<<< HEAD
-  const { logger, options } = compiledSharedOptions;
-  const {
-    preset,
-    maxPoolSize = preset?.worker?.maxPoolSize ?? defaults.maxPoolSize,
-  } = options;
-  assert.ok(
-    !options.pgPool || !options.connectionString,
-    "Both `pgPool` and `connectionString` are set, at most one of these options should be provided",
-  );
-  let pgPool: Pool;
-  const connectionString =
-    options.connectionString ||
-    options.preset?.worker?.connectionString ||
-    process.env.DATABASE_URL;
-  if (options.pgPool) {
-    pgPool = options.pgPool;
-=======
   const {
     logger,
     resolvedPreset: {
@@ -371,7 +297,6 @@
   let pgPool: Pool;
   if (_rawOptions.pgPool) {
     pgPool = _rawOptions.pgPool;
->>>>>>> eac1032d
   } else if (connectionString) {
     pgPool = new Pool({
       connectionString,
@@ -491,15 +416,6 @@
 export const getUtilsAndReleasersFromOptions = async (
   options: RunnerOptions,
   settings: ProcessSharedOptionsSettings = {},
-<<<<<<< HEAD
-): Promise<CompiledOptions> => {
-  const compiledSharedOptions = processSharedOptions(options, settings);
-  const {
-    logger,
-    options: {
-      preset,
-      concurrency = preset?.worker?.concurrentJobs ?? defaults.concurrentJobs,
-=======
 ): Promise<CompiledOptionsAndRelease> => {
   if ("_rawOptions" in options) {
     throw new Error(
@@ -511,17 +427,12 @@
     logger,
     resolvedPreset: {
       worker: { concurrentJobs: concurrency },
->>>>>>> eac1032d
     },
   } = compiledSharedOptions;
   return withReleasers(async function getUtilsFromOptions(
     releasers,
     release,
-<<<<<<< HEAD
-  ): Promise<CompiledOptions> {
-=======
   ): Promise<CompiledOptionsAndRelease> {
->>>>>>> eac1032d
     const pgPool: Pool = await assertPool(compiledSharedOptions, releasers);
     // @ts-ignore
     const max = pgPool?.options?.max || 10;
@@ -531,62 +442,6 @@
         { max, concurrency },
       );
     }
-<<<<<<< HEAD
-
-    const withPgClient = makeWithPgClientFromPool(pgPool);
-
-    // Migrate
-    await withPgClient(function migrateWithPgClient(client) {
-      return migrate(compiledSharedOptions, client);
-    });
-
-    const addJob = makeAddJob(compiledSharedOptions, withPgClient);
-
-    return {
-      ...compiledSharedOptions,
-      pgPool,
-      withPgClient,
-      addJob,
-      release,
-      releasers,
-    };
-  });
-};
-
-export function digestPreset(preset: GraphileConfig.Preset) {
-  const resolvedPreset = resolvePresets([preset]);
-  const {
-    connectionString = defaults.connectionString,
-    schema = defaults.schema,
-    preparedStatements = defaults.preparedStatements,
-    crontabFile = defaults.crontabFile,
-    tasksFolder = defaults.tasksFolder,
-    concurrentJobs = defaults.concurrentJobs,
-    maxPoolSize = defaults.maxPoolSize,
-    pollInterval = defaults.pollInterval,
-    gracefulShutdownAbortTimeout = defaults.gracefulShutdownAbortTimeout,
-  } = resolvedPreset.worker ?? {};
-
-  const runnerOptions: RunnerOptions = {
-    schema,
-    concurrency: concurrentJobs,
-    maxPoolSize,
-    pollInterval,
-    connectionString,
-    noPreparedStatements: !preparedStatements,
-    preset: resolvedPreset,
-    gracefulShutdownAbortTimeout,
-  };
-
-  return {
-    resolvedPreset,
-    runnerOptions,
-    crontabFile,
-    tasksFolder,
-  };
-}
-
-=======
 
     const withPgClient = makeWithPgClientFromPool(pgPool);
 
@@ -610,7 +465,6 @@
   });
 };
 
->>>>>>> eac1032d
 export function tryParseJson<T = object>(
   json: string | null | undefined,
 ): T | null {
