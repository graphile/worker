import { Stats } from "fs";
import { lstat, readdir, realpath } from "fs/promises";
import { join as pathJoin } from "path";

import { tryStat } from "./fs";
import {
  isValidTask,
  SharedOptions,
  TaskList,
  WatchedTaskList,
} from "./interfaces";
import { FileDetails } from "./interfaces.js";
import { CompiledSharedOptions, processSharedOptions } from "./lib";
import { Logger } from "./logger";

const DIRECTORY_REGEXP = /^[A-Za-z0-9_-]+$/;
const FILE_REGEXP = /^([A-Za-z0-9_-]+)((?:\.[A-Za-z0-9_-]+)*)$/;

function validTasks(
  logger: Logger,
  obj: { [taskIdentifier: string]: unknown },
): TaskList {
  const tasks: TaskList = {};
  Object.keys(obj).forEach((taskIdentifier) => {
    const task = obj[taskIdentifier];
    if (isValidTask(task)) {
      tasks[taskIdentifier] = task;
    } else {
      logger.warn(
        `Not a valid task '${taskIdentifier}' - expected function, received ${
          task ? typeof task : String(task)
        }.`,
        {
          invalidTask: true,
          task,
          taskIdentifier,
        },
      );
    }
  });
  return tasks;
}

async function loadFileIntoTasks(
  logger: Logger,
  tasks: { [taskIdentifier: string]: unknown },
  filename: string,
  name: string | null = null,
) {
  const rawMod = await import(filename);
  const mod =
    Object.keys(rawMod).length === 1 &&
    typeof rawMod.default === "object" &&
    rawMod.default !== null
      ? rawMod.default
      : rawMod;

  if (name) {
    const task = mod.default || mod;
    if (isValidTask(task)) {
      tasks[name] = task;
    } else {
      throw new Error(
        `Invalid task '${name}' - expected function, received ${
          task ? typeof task : String(task)
        }.`,
      );
    }
  } else {
    Object.keys(tasks).forEach((taskIdentifier) => {
      delete tasks[taskIdentifier];
    });
    if (!mod.default || typeof mod.default === "function") {
      Object.assign(tasks, validTasks(logger, mod));
    } else {
      Object.assign(tasks, validTasks(logger, mod.default));
    }
  }
}

export async function getTasks(
  options: SharedOptions,
  taskPath: string,
): Promise<WatchedTaskList> {
  const compiledSharedOptions = processSharedOptions(options);
<<<<<<< HEAD
=======
  const result = await getTasksInternal(compiledSharedOptions, taskPath);
  // This assign is used in `__tests__/getTasks.test.ts`
  return Object.assign(result, { compiledSharedOptions });
}

export async function getTasksInternal(
  compiledSharedOptions: CompiledSharedOptions,
  taskPath: string,
): Promise<WatchedTaskList> {
>>>>>>> eac1032d
  const { logger } = compiledSharedOptions;
  const pathStat = await tryStat(taskPath);
  if (!pathStat) {
    throw new Error(
      `Could not find tasks to execute - taskDirectory '${taskPath}' does not exist`,
    );
  }

  const tasks: TaskList = Object.create(null);

  if (pathStat.isFile()) {
    // Try and require it
    await loadFileIntoTasks(logger, tasks, taskPath, null);
  } else if (pathStat.isDirectory()) {
    const collectedTaskPaths: Record<string, FileDetails[]> =
      Object.create(null);
    await getTasksFromDirectory(
      compiledSharedOptions,
      collectedTaskPaths,
      taskPath,
      [],
    );

    const taskIdentifiers = Object.keys(collectedTaskPaths).sort((a, z) =>
      a.localeCompare(z, "en-US"),
    );

    for (const taskIdentifier of taskIdentifiers) {
      const fileDetailsList = collectedTaskPaths[taskIdentifier];
      const event: Parameters<
        GraphileConfig.WorkerHooks["loadTaskFromFiles"]
      >[0] = {
        handler: undefined,
        taskIdentifier,
        fileDetailsList,
      };
      await compiledSharedOptions.hooks.process("loadTaskFromFiles", event);
      const handler = event.handler;
      if (handler) {
        tasks[taskIdentifier] = handler;
      } else {
        logger.warn(
          `Failed to load task '${taskIdentifier}' - no supported handlers found for path${
            fileDetailsList.length > 1 ? "s" : ""
          }: '${fileDetailsList.map((d) => d.fullPath).join("', '")}'`,
        );
      }
    }
  }

  let released = false;
  return {
    tasks,
    compiledSharedOptions,
    release: () => {
      if (released) {
        return;
      }
      released = true;
    },
  };
}

async function getTasksFromDirectory(
  compiledSharedOptions: CompiledSharedOptions,
  collectedTaskPaths: Record<string, FileDetails[]>,
  taskPath: string,
  subpath: string[],
): Promise<void> {
  const { logger } = compiledSharedOptions;
  const folderPath = pathJoin(taskPath, ...subpath);
  // Try and require its contents
  const entries = await readdir(folderPath);
  await Promise.all(
    entries.map(async (entry) => {
      const fullPath = pathJoin(taskPath, ...subpath, entry);
      const stats = await lstat(fullPath);
      if (stats.isDirectory()) {
        if (DIRECTORY_REGEXP.test(entry)) {
          await getTasksFromDirectory(
            compiledSharedOptions,
            collectedTaskPaths,
            taskPath,
            [...subpath, entry],
          );
        } else {
          logger.info(
            `Ignoring directory '${fullPath}' - '${entry}' does not match allowed regexp.`,
          );
        }
      } else if (stats.isSymbolicLink()) {
        // Must be a symbolic link to a file, otherwise ignore
        const symlinkTarget = await realpath(fullPath);
        const targetStats = await lstat(symlinkTarget);
        if (targetStats.isFile() && !targetStats.isSymbolicLink()) {
          maybeAddFile(
            compiledSharedOptions,
            collectedTaskPaths,
            subpath,
            entry,
            symlinkTarget,
            targetStats,
          );
        }
      } else if (stats.isFile()) {
        maybeAddFile(
          compiledSharedOptions,
          collectedTaskPaths,
          subpath,
          entry,
          fullPath,
          stats,
        );
      }
    }),
  );
}

function maybeAddFile(
  compiledSharedOptions: CompiledSharedOptions,
  collectedTaskPaths: Record<string, FileDetails[]>,
  subpath: string[],
  entry: string,
  fullPath: string,
  stats: Stats,
) {
  const { logger } = compiledSharedOptions;
  const matches = FILE_REGEXP.exec(entry);

  if (matches) {
    const [, baseName, extension] = matches;
    const entry: FileDetails = {
      fullPath,
      stats,
      baseName,
      extension,
    };
    const taskIdentifier = [...subpath, baseName].join("/");
    if (!collectedTaskPaths[taskIdentifier]) {
      collectedTaskPaths[taskIdentifier] = [entry];
    } else {
      collectedTaskPaths[taskIdentifier].push(entry);
    }
  } else {
    logger.info(
      `Ignoring file '${fullPath}' - '${entry}' does not match allowed regexp.`,
    );
  }
}<|MERGE_RESOLUTION|>--- conflicted
+++ resolved
@@ -83,8 +83,6 @@
   taskPath: string,
 ): Promise<WatchedTaskList> {
   const compiledSharedOptions = processSharedOptions(options);
-<<<<<<< HEAD
-=======
   const result = await getTasksInternal(compiledSharedOptions, taskPath);
   // This assign is used in `__tests__/getTasks.test.ts`
   return Object.assign(result, { compiledSharedOptions });
@@ -94,7 +92,6 @@
   compiledSharedOptions: CompiledSharedOptions,
   taskPath: string,
 ): Promise<WatchedTaskList> {
->>>>>>> eac1032d
   const { logger } = compiledSharedOptions;
   const pathStat = await tryStat(taskPath);
   if (!pathStat) {
