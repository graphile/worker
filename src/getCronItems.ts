import { promises as fsp } from "fs";

import { parseCrontab } from "./crontab";
import { ParsedCronItem, SharedOptions, WatchedCronItems } from "./interfaces";
import { CompiledSharedOptions, processSharedOptions } from "./lib";
import { Logger } from "./logger";

async function loadCrontabIntoCronItems(
  logger: Logger,
  items: Array<ParsedCronItem>,
  filename: string,
) {
  let didntExist = false;
  const contents = await fsp
    .readFile(filename, "utf8")
    .then((t) => {
      if (didntExist) {
        didntExist = false;
        logger.info(`Found crontab file '${filename}'; cron is now enabled`);
      }
      return t;
    })
    .catch((e) => {
      if (e.code !== "ENOENT") {
        // Only log error if it's not a "file doesn't exist" error
        logger.error(`Failed to read crontab file '${filename}': ${e}`);
      } else {
        didntExist = true;
        logger.info(
          `Failed to read crontab file '${filename}'; cron is disabled`,
        );
      }
      return "";
    });
  if (contents != null) {
    const parsed = parseCrontab(contents);
    // Overwrite items' contents with the new cron items
    items.splice(0, items.length, ...parsed);
  }
}

export async function getCronItems(
  options: SharedOptions,
  crontabPath: string,
): Promise<WatchedCronItems> {
  const compiledSharedOptions = processSharedOptions(options);
  return getCronItemsInternal(compiledSharedOptions, crontabPath);
}

<<<<<<< HEAD
  const items: Array<ParsedCronItem> = [];

=======
export async function getCronItemsInternal(
  compiledSharedOptions: CompiledSharedOptions,
  crontabPath: string,
): Promise<WatchedCronItems> {
  const { logger } = compiledSharedOptions;

  const items: Array<ParsedCronItem> = [];

>>>>>>> eac1032d
  // Try and require it
  await loadCrontabIntoCronItems(logger, items, crontabPath);

  let released = false;
  return {
    items,
    release: () => {
      if (released) {
        return;
      }
      released = true;
    },
  };
}<|MERGE_RESOLUTION|>--- conflicted
+++ resolved
@@ -47,10 +47,6 @@
   return getCronItemsInternal(compiledSharedOptions, crontabPath);
 }
 
-<<<<<<< HEAD
-  const items: Array<ParsedCronItem> = [];
-
-=======
 export async function getCronItemsInternal(
   compiledSharedOptions: CompiledSharedOptions,
   crontabPath: string,
@@ -59,7 +55,6 @@
 
   const items: Array<ParsedCronItem> = [];
 
->>>>>>> eac1032d
   // Try and require it
   await loadCrontabIntoCronItems(logger, items, crontabPath);
 
