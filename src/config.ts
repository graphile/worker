--- conflicted
+++ resolved
@@ -10,27 +10,6 @@
  * Defaults to use for various options throughout the codebase, sourced from
  * environmental variables, cosmiconfig, and finally sensible defaults.
  */
-<<<<<<< HEAD
-export const defaults = {
-  // TODO: infer full connection string from PG* envvars
-  connectionString: process.env.DATABASE_URL || process.env.PGDATABASE,
-  schema:
-    process.env.GRAPHILE_WORKER_SCHEMA ||
-    enforceStringOrUndefined("schema", cosmiconfig?.schema) ||
-    "graphile_worker",
-  pollInterval:
-    enforceNumberOrUndefined("pollInterval", cosmiconfig?.pollInterval) || 2000,
-  concurrentJobs:
-    enforceNumberOrUndefined("concurrentJobs", cosmiconfig?.concurrentJobs) ||
-    1,
-  maxPoolSize:
-    enforceNumberOrUndefined("maxPoolSize", cosmiconfig?.maxPoolSize) || 10,
-  preparedStatements: true as boolean,
-  crontabFile: `${process.cwd()}/crontab`,
-  tasksFolder: `${process.cwd()}/tasks`,
-  gracefulShutdownAbortTimeout: 5000,
-} satisfies GraphileConfig.WorkerOptions;
-=======
 export const makeWorkerPresetWorkerOptions = () =>
   ({
     connectionString: process.env.DATABASE_URL,
@@ -56,7 +35,6 @@
     gracefulShutdownAbortTimeout: 5 * SECOND,
     useNodeTime: false,
   } satisfies GraphileConfig.WorkerOptions);
->>>>>>> eac1032d
 
 function enforceStringOrUndefined(
   keyName: string,
