--- conflicted
+++ resolved
@@ -1,14 +1,4 @@
 import { Logger } from "@graphile/logger";
-<<<<<<< HEAD
-import { AsyncHooks, PluginHook } from "graphile-config";
-import type { PoolClient } from "pg";
-
-import getCronItems from "./getCronItems";
-import getTasks from "./getTasks";
-import {
-  FileDetails,
-  SharedOptions,
-=======
 import { PluginHook } from "graphile-config";
 import type { PoolClient } from "pg";
 
@@ -17,24 +7,16 @@
 import {
   FileDetails,
   PromiseOrDirect,
->>>>>>> eac1032d
   Task,
   TaskList,
   WithPgClient,
   Worker,
   WorkerEvents,
-<<<<<<< HEAD
-=======
   WorkerPluginContext,
->>>>>>> eac1032d
 } from "./interfaces";
 import { CompiledSharedOptions } from "./lib";
 export { parseCronItem, parseCronItems, parseCrontab } from "./crontab";
 export * from "./interfaces";
-<<<<<<< HEAD
-export { digestPreset } from "./lib";
-=======
->>>>>>> eac1032d
 export {
   consoleLogFactory,
   LogFunctionFactory,
@@ -50,28 +32,6 @@
 export { getCronItems };
 export { CompiledSharedOptions };
 
-<<<<<<< HEAD
-export interface WorkerPluginContext {
-  version: string;
-  maxMigrationNumber: number;
-  breakingMigrationNumbers: number[];
-  events: WorkerEvents;
-  logger: Logger;
-  workerSchema: string;
-  escapedWorkerSchema: string;
-  useNodeTime: boolean;
-  minResetLockedInterval: number;
-  maxResetLockedInterval: number;
-  options: SharedOptions;
-  hooks: AsyncHooks<GraphileConfig.WorkerHooks>;
-  resolvedPreset?: GraphileConfig.ResolvedPreset;
-  gracefulShutdownAbortTimeout: number;
-}
-
-export type PromiseOrDirect<T> = T | Promise<T>;
-
-=======
->>>>>>> eac1032d
 declare global {
   namespace GraphileWorker {
     interface Tasks {
@@ -126,11 +86,7 @@
        *
        * @defaultValue `process.cwd() + "/tasks"`
        */
-<<<<<<< HEAD
-      tasksFolder?: string;
-=======
       taskDirectory?: string;
->>>>>>> eac1032d
       /**
        * Override path to crontab file.
        *
@@ -159,8 +115,6 @@
        * @defaultValue `5000`
        */
       gracefulShutdownAbortTimeout?: number;
-<<<<<<< HEAD
-=======
 
       /**
        * Set `true` to use the time as recorded by Node.js rather than
@@ -191,7 +145,6 @@
       logger?: Logger;
 
       events?: WorkerEvents;
->>>>>>> eac1032d
     }
     interface Preset {
       worker?: WorkerOptions;
