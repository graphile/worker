import { randomBytes } from "crypto";
import { EventEmitter } from "events";
import { Notification, Pool, PoolClient } from "pg";
import { inspect } from "util";

import deferred from "./deferred";
import {
  makeWithPgClientFromClient,
  makeWithPgClientFromPool,
} from "./helpers";
import {
  Job,
  RunOnceOptions,
  TaskList,
  WithPgClient,
  WorkerEventMap,
  WorkerEvents,
  WorkerPool,
  WorkerPoolOptions,
} from "./interfaces";
import {
  CompiledSharedOptions,
  processSharedOptions,
  tryParseJson,
} from "./lib";
import { Logger } from "./logger";
import SIGNALS, { Signal } from "./signals";
import { failJobs } from "./sql/failJob";
import { resetLockedAt } from "./sql/resetLockedAt";
import { makeNewWorker } from "./worker";

const ENABLE_DANGEROUS_LOGS =
  process.env.GRAPHILE_ENABLE_DANGEROUS_LOGS === "1";

// Wait at most 60 seconds between connection attempts for LISTEN.
const MAX_DELAY = 60 * 1000;

const allWorkerPools: Array<WorkerPool> = [];

// Exported for testing only
export { allWorkerPools as _allWorkerPools };

/**
 * All pools share the same signal handlers, so we need to broadcast
 * gracefulShutdown to all the pools' events; we use this event emitter to
 * aggregate these requests.
 */
const _signalHandlersEventEmitter: WorkerEvents = new EventEmitter();

/**
 * Only register the signal handlers once _globally_.
 */
let _registeredSignalHandlers = false;

/**
 * Only trigger graceful shutdown once.
 */
let _shuttingDownGracefully = false;
let _shuttingDownForcefully = false;

let _registeredSignalHandlersCount = 0;

/**
 * This will register the signal handlers to make sure the worker shuts down
 * gracefully if it can. It will only register signal handlers once; even if
 * you call it multiple times it will always use the first logger it is passed,
 * future calls will register the events but take no further actions.
 */
function registerSignalHandlers(
  logger: Logger,
  events: WorkerEvents,
): () => void {
  if (_shuttingDownGracefully || _shuttingDownForcefully) {
    throw new Error(
      "System has already gone into shutdown, should not be spawning new workers now!",
    );
  }

  const gscb = (o: WorkerEventMap["gracefulShutdown"]) =>
    events.emit("gracefulShutdown", o);
  const fscb = (o: WorkerEventMap["forcefulShutdown"]) =>
    events.emit("forcefulShutdown", o);

  if (!_registeredSignalHandlers) {
    _reallyRegisterSignalHandlers(logger);
  }

  _registeredSignalHandlersCount++;
  _signalHandlersEventEmitter.on("gracefulShutdown", gscb);
  _signalHandlersEventEmitter.on("forcefulShutdown", fscb);
  return function release() {
    _signalHandlersEventEmitter.off("gracefulShutdown", gscb);
    _signalHandlersEventEmitter.off("forcefulShutdown", fscb);
    _registeredSignalHandlersCount--;
    if (_registeredSignalHandlersCount === 0) {
      _releaseSignalHandlers();
    }
  };
}

let _releaseSignalHandlers = () => void 0;

function _reallyRegisterSignalHandlers(logger: Logger) {
  const switchToForcefulHandler = () => {
    logger.debug(
      `Switching to forceful handler for termination signals (${SIGNALS.join(
        ", ",
      )}); another termination signal will force a fast (unsafe) shutdown`,
      { switchToForcefulHandlers: true },
    );
    for (const signal of SIGNALS) {
      process.on(signal, forcefulHandler);
      process.removeListener(signal, gracefulHandler);
    }
  };
  const removeForcefulHandler = () => {
    logger.debug(
      `Removed forceful handler for termination signals (${SIGNALS.join(
        ", ",
      )}); another termination signals will likely kill the process (unless you've registered other handlers)`,
      { unregisteringSignalHandlers: true },
    );
    for (const signal of SIGNALS) {
      process.removeListener(signal, forcefulHandler);
    }
  };

  const gracefulHandler = function (signal: Signal) {
    if (_shuttingDownGracefully) {
      logger.error(
        `Ignoring '${signal}' (graceful shutdown already in progress)`,
      );
      return;
    } else {
      _shuttingDownGracefully = true;
    }

    logger.error(
      `Received '${signal}'; attempting global graceful shutdown... (all termination signals will be ignored for the next 5 seconds)`,
    );
    const switchTimeout = setTimeout(switchToForcefulHandler, 5000);
    _signalHandlersEventEmitter.emit("gracefulShutdown", { signal });

    Promise.allSettled(
      allWorkerPools.map((pool) =>
        pool.gracefulShutdown(`Graceful worker shutdown due to ${signal}`),
      ),
    ).finally(() => {
      clearTimeout(switchTimeout);
      process.removeListener(signal, gracefulHandler);
      if (!_shuttingDownForcefully) {
        logger.error(
          `Global graceful shutdown complete; killing self via ${signal}`,
        );
        process.kill(process.pid, signal);
      }
    });
  };
  const forcefulHandler = function (signal: Signal) {
    if (_shuttingDownForcefully) {
      logger.error(
        `Ignoring '${signal}' (forceful shutdown already in progress)`,
      );
      return;
    } else {
      _shuttingDownForcefully = true;
    }

    logger.error(
      `Received '${signal}'; attempting global forceful shutdown... (all termination signals will be ignored for the next 5 seconds)`,
    );
    const removeTimeout = setTimeout(removeForcefulHandler, 5000);
    _signalHandlersEventEmitter.emit("forcefulShutdown", { signal });

    Promise.allSettled(
      allWorkerPools.map((pool) =>
        pool.forcefulShutdown(`Forced worker shutdown due to ${signal}`),
      ),
    ).finally(() => {
      removeForcefulHandler();
      clearTimeout(removeTimeout);
      logger.error(
        `Global forceful shutdown completed; killing self via ${signal}`,
      );
      process.kill(process.pid, signal);
    });
  };

  logger.debug(
    `Registering termination signal handlers (${SIGNALS.join(", ")})`,
    { registeringSignalHandlers: SIGNALS },
  );

  _registeredSignalHandlers = true;
  for (const signal of SIGNALS) {
    process.on(signal, gracefulHandler);
  }
  _releaseSignalHandlers = () => {
    if (_shuttingDownGracefully || _shuttingDownForcefully) {
      logger.warn(`Not unregistering signal handlers as we're shutting down`);
      return;
    }

    _releaseSignalHandlers = () => void 0;
    for (const signal of SIGNALS) {
      process.off(signal, gracefulHandler);
    }
    _registeredSignalHandlers = false;
  };
}

export function runTaskList(
  rawOptions: WorkerPoolOptions,
  tasks: TaskList,
  pgPool: Pool,
): WorkerPool {
  const compiledSharedOptions = processSharedOptions(rawOptions);
<<<<<<< HEAD
  const { events, logger, minResetLockedInterval, maxResetLockedInterval } =
    compiledSharedOptions;
=======
  return runTaskListInternal(compiledSharedOptions, tasks, pgPool);
}

export function runTaskListInternal(
  compiledSharedOptions: CompiledSharedOptions<WorkerPoolOptions>,
  tasks: TaskList,
  pgPool: Pool,
): WorkerPool {
  const {
    events,
    logger,
    resolvedPreset: {
      worker: { minResetLockedInterval, maxResetLockedInterval },
    },
  } = compiledSharedOptions;
>>>>>>> eac1032d
  const withPgClient = makeWithPgClientFromPool(pgPool);
  const workerPool = _runTaskList(compiledSharedOptions, tasks, withPgClient, {
    continuous: true,
    onTerminate() {
      return resetLockedAtPromise;
    },
    onDeactivate() {
      if (resetLockedTimeout) {
        clearTimeout(resetLockedTimeout);
        resetLockedTimeout = null;
      }
      if (reconnectTimeout) {
        clearTimeout(reconnectTimeout);
        reconnectTimeout = null;
      }
      return unlistenForChanges();
    },
  });
<<<<<<< HEAD

  let attempts = 0;
  let reconnectTimeout: NodeJS.Timeout | null = null;
  let changeListener: {
    client: PoolClient;
    release: () => Promise<void>;
  } | null = null;

=======

  let attempts = 0;
  let reconnectTimeout: NodeJS.Timeout | null = null;
  let changeListener: {
    client: PoolClient;
    release: () => Promise<void>;
  } | null = null;

>>>>>>> eac1032d
  const unlistenForChanges = async () => {
    if (changeListener) {
      try {
        await changeListener.release();
      } catch (e) {
        logger.error(
          `Error occurred whilst releasing listening client: ${e.message}`,
          { error: e },
        );
      }
    }
  };

  let resetLockedAtPromise: Promise<void> | undefined;

  const resetLockedDelay = () =>
    Math.ceil(
      minResetLockedInterval +
        Math.random() * (maxResetLockedInterval - minResetLockedInterval),
    );

  const resetLocked = () => {
    resetLockedAtPromise = resetLockedAt(
      compiledSharedOptions,
      withPgClient,
    ).then(
      () => {
        resetLockedAtPromise = undefined;
        if (workerPool._active) {
          const delay = resetLockedDelay();
          events.emit("resetLocked:success", { workerPool, delay });
          resetLockedTimeout = setTimeout(resetLocked, delay);
        } else {
          events.emit("resetLocked:success", { workerPool, delay: null });
        }
      },
      (e) => {
        resetLockedAtPromise = undefined;
        // TODO: push this error out via an event.
        if (workerPool._active) {
          const delay = resetLockedDelay();
          events.emit("resetLocked:failure", {
            workerPool,
            error: e,
            delay,
          });
          resetLockedTimeout = setTimeout(resetLocked, delay);
          logger.error(
            `Failed to reset locked; we'll try again in ${delay}ms`,
            {
              error: e,
            },
          );
        } else {
          events.emit("resetLocked:failure", {
            workerPool,
            error: e,
            delay: null,
          });
          logger.error(
            `Failed to reset locked, but we're shutting down so won't try again`,
            {
              error: e,
            },
          );
        }
      },
    );
    events.emit("resetLocked:started", { workerPool });
  };

  // Reset locked in the first 60 seconds, not immediately because we don't
  // want to cause a thundering herd.
  let resetLockedTimeout: NodeJS.Timeout | null = setTimeout(
    resetLocked,
    Math.random() * Math.min(60000, maxResetLockedInterval),
  );

  const listenForChanges = (
    err: Error | undefined,
    client: PoolClient,
    releaseClient: () => void,
  ) => {
    if (!workerPool._active) {
      // We were released, release this new client and abort
      releaseClient?.();
      return;
    }

    const reconnectWithExponentialBackoff = (err: Error) => {
      events.emit("pool:listen:error", { workerPool, client, error: err });

      attempts++;

      // When figuring the next delay we want exponential back-off, but we also
      // want to avoid the thundering herd problem. For now, we'll add some
      // randomness to it via the `jitter` variable, this variable is
      // deliberately weighted towards the higher end of the duration.
      const jitter = 0.5 + Math.sqrt(Math.random()) / 2;

      // Backoff (ms): 136, 370, 1005, 2730, 7421, 20172, 54832
      const delay = Math.ceil(
        jitter * Math.min(MAX_DELAY, 50 * Math.exp(attempts)),
      );

      logger.error(
        `Error with notify listener (trying again in ${delay}ms): ${err.message}`,
        { error: err },
      );

      reconnectTimeout = setTimeout(() => {
        reconnectTimeout = null;
        events.emit("pool:listen:connecting", { workerPool, attempts });
        pgPool.connect(listenForChanges);
      }, delay);
    };

    if (err) {
      // Try again
      reconnectWithExponentialBackoff(err);
      return;
    }

    //----------------------------------------

    let errorHandled = false;
    function onErrorReleaseClientAndTryAgain(e: Error) {
      if (errorHandled) {
        return;
      }
      errorHandled = true;
      try {
        release();
      } catch (e) {
        logger.error(`Error occurred releasing client: ${e.stack}`, {
          error: e,
        });
      }

      reconnectWithExponentialBackoff(e);
    }

    function handleNotification(message: Notification) {
      if (changeListener?.client === client && !workerPool._shuttingDown) {
        events.emit("pool:listen:notification", {
          workerPool,
          message,
          client,
        });
        switch (message.channel) {
          case "jobs:insert": {
            const payload = tryParseJson<{
              count: number;
            }>(message.payload);
            let n = payload?.count ?? 1;
            if (n > 0) {
              // Nudge up to `n` workers
              workerPool._workers.some((worker) => worker.nudge() && --n <= 0);
            }
            break;
          }
          case "worker:migrate": {
            const payload = tryParseJson<{
              migrationNumber?: number;
              breaking?: boolean;
            }>(message.payload);
            if (payload?.breaking) {
              logger.warn(
                `Graphile Worker detected breaking migration to database schema revision '${payload?.migrationNumber}'; it would be unsafe to continue, so shutting down...`,
              );
              process.exitCode = 57;
              workerPool.gracefulShutdown();
            }
            break;
          }
          default: {
            logger.debug(
              `Received NOTIFY message on channel '${message.channel}'`,
            );
          }
        }
      }
    }

    function release() {
      // No need to call changeListener.release() because the client errored
      changeListener = null;
      client.removeListener("notification", handleNotification);
      // TODO: ideally we'd only stop handling errors once all pending queries are complete; but either way we shouldn't try again!
      client.removeListener("error", onErrorReleaseClientAndTryAgain);
      events.emit("pool:listen:release", { workerPool, client });
      return client
<<<<<<< HEAD
        .query('UNLISTEN "jobs:insert"')
=======
        .query('UNLISTEN "jobs:insert"; UNLISTEN "worker:migrate";')
>>>>>>> eac1032d
        .catch((error) => {
          /* ignore errors */
          logger.error(`Error occurred attempting to UNLISTEN: ${error}`, {
            error,
          });
        })
        .then(() => releaseClient());
    }

    // On error, release this client and try again
    client.on("error", onErrorReleaseClientAndTryAgain);

    //----------------------------------------

    changeListener = { client, release };
    events.emit("pool:listen:success", { workerPool, client });
    client.on("notification", handleNotification);

    // Subscribe to jobs:insert message
    client.query('LISTEN "jobs:insert"; LISTEN "worker:migrate";').then(() => {
      // Successful listen; reset attempts
      attempts = 0;
    }, onErrorReleaseClientAndTryAgain);
    client
      .query('LISTEN "worker:migrate"')
      .then(null, onErrorReleaseClientAndTryAgain);

    const supportedTaskNames = Object.keys(tasks);

    logger.info(
      `Worker connected and looking for jobs... (task names: '${supportedTaskNames.join(
        "', '",
      )}')`,
    );
  };

  // Create a client dedicated to listening for new jobs.
  events.emit("pool:listen:connecting", { workerPool, attempts });
  pgPool.connect(listenForChanges);

  return workerPool;
}

export function _runTaskList(
  compiledSharedOptions: CompiledSharedOptions<
    RunOnceOptions | WorkerPoolOptions
  >,
  tasks: TaskList,
  withPgClient: WithPgClient,
  options: {
    concurrency?: number | undefined;
    noHandleSignals?: boolean | undefined;
    continuous: boolean;
    /** If false, you need to call `pool._start()` to start execution */
    autostart?: boolean;
    onDeactivate?: () => Promise<void> | void;
    onTerminate?: () => Promise<void> | void;
  },
): WorkerPool {
  const {
<<<<<<< HEAD
    preset,
    noHandleSignals = false,
    concurrency: baseConcurrency = preset?.worker?.concurrentJobs ??
      defaults.concurrentJobs,
  } = compiledSharedOptions.options;
=======
    resolvedPreset: {
      worker: { concurrentJobs: baseConcurrency, gracefulShutdownAbortTimeout },
    },
    _rawOptions: { noHandleSignals = false },
  } = compiledSharedOptions;
>>>>>>> eac1032d
  const {
    concurrency = baseConcurrency,
    continuous,
    autostart: rawAutostart = true,
    onTerminate,
    onDeactivate,
  } = options;
  let autostart = rawAutostart;
  const { logger, events } = compiledSharedOptions;

  if (ENABLE_DANGEROUS_LOGS) {
    logger.debug(
<<<<<<< HEAD
      `Worker pool options are ${inspect(compiledSharedOptions.options)}`,
      { options: compiledSharedOptions.options },
=======
      `Worker pool options are ${inspect(compiledSharedOptions._rawOptions)}`,
      { options: compiledSharedOptions._rawOptions },
>>>>>>> eac1032d
    );
  }

  let unregisterSignalHandlers: (() => void) | undefined = undefined;
  if (!noHandleSignals) {
    // Clean up when certain signals occur
    unregisterSignalHandlers = registerSignalHandlers(logger, events);
  }

  const promise = deferred();

  function deactivate() {
    if (workerPool._active) {
      workerPool._active = false;
      return onDeactivate?.();
    }
  }

  let terminated = false;
  function terminate() {
    if (!terminated) {
      terminated = true;
      const idx = allWorkerPools.indexOf(workerPool);
      allWorkerPools.splice(idx, 1);
      promise.resolve(onTerminate?.());
      if (unregisterSignalHandlers) {
        unregisterSignalHandlers();
      }
    } else {
      logger.error(
        `Graphile Worker internal error: terminate() was called twice for worker pool. Ignoring second call; but this indicates a bug - please file an issue.`,
      );
    }
  }

  const abortController = new AbortController();
  const abortSignal = abortController.signal;

  // This is a representation of us that can be interacted with externally
  const workerPool: WorkerPool = {
    // "otpool" - "one time pool"
    id: `${continuous ? "pool" : "otpool"}-${randomBytes(9).toString("hex")}`,
    _active: true,
    _shuttingDown: false,
    _workers: [],
    _withPgClient: withPgClient,
    get worker() {
      return concurrency === 1 ? this._workers[0] ?? null : null;
    },
    abortSignal,
    release: async () => {
      logger.error(
        "DEPRECATED: You are calling `workerPool.release()`; please use `workerPool.gracefulShutdown()` instead.",
      );
      return this.gracefulShutdown();
    },

    /**
     * Stop accepting jobs, and wait gracefully for the jobs that are in
     * progress to complete.
     */
    async gracefulShutdown(
      message = "Worker pool is shutting down gracefully",
    ) {
      if (workerPool._shuttingDown) {
        logger.error(
          `gracefulShutdown called when gracefulShutdown is already in progress`,
        );
        return;
      }
      workerPool._shuttingDown = true;

      const abortTimer = setTimeout(() => {
        abortController.abort();
<<<<<<< HEAD
      }, compiledSharedOptions.gracefulShutdownAbortTimeout);
=======
      }, gracefulShutdownAbortTimeout);
>>>>>>> eac1032d
      abortTimer.unref();

      events.emit("pool:gracefulShutdown", {
        pool: workerPool,
        workerPool,
        message,
      });
      try {
        logger.debug(`Attempting graceful shutdown`);
        // Stop new jobs being added
        const deactivatePromise = deactivate();

        // Remove all the workers - we're shutting them down manually
        const workers = [...workerPool._workers];
        const workerPromises = workers.map((worker) => worker.release());
        const [deactivateResult, ...workerReleaseResults] =
          await Promise.allSettled([deactivatePromise, ...workerPromises]);
        if (deactivateResult.status === "rejected") {
          // Log but continue regardless
          logger.error(`Deactivation failed: ${deactivateResult.reason}`, {
            error: deactivateResult.reason,
          });
        }
        const jobsToRelease: Job[] = [];
        for (let i = 0; i < workerReleaseResults.length; i++) {
          const workerReleaseResult = workerReleaseResults[i];
          if (workerReleaseResult.status === "rejected") {
            const worker = workers[i];
            const job = worker.getActiveJob();
            events.emit("pool:gracefulShutdown:workerError", {
              pool: workerPool,
              workerPool,
              error: workerReleaseResult.reason,
              job,
            });
            logger.debug(
              `Cancelling worker ${worker.workerId} (job: ${
                job?.id ?? "none"
              }) failed`,
              {
                worker,
                job,
                reason: workerReleaseResult.reason,
              },
            );
            if (job) {
              jobsToRelease.push(job);
            }
          }
        }
        if (jobsToRelease.length > 0) {
          const workerIds = workers.map((worker) => worker.workerId);
          logger.debug(
            `Releasing the jobs ${jobsToRelease
              .map((j) => j.id)
              .join()} (workers: ${workerIds.join(", ")})`,
            {
              jobs: jobsToRelease,
              workerIds,
            },
          );
          const cancelledJobs = await failJobs(
            compiledSharedOptions,
            withPgClient,
            workerIds,
            jobsToRelease,
            message,
          );
          logger.debug(`Cancelled ${cancelledJobs.length} jobs`, {
            cancelledJobs,
          });
        }
        events.emit("pool:gracefulShutdown:complete", {
          pool: workerPool,
          workerPool,
        });
        logger.debug("Graceful shutdown complete");
      } catch (e) {
        events.emit("pool:gracefulShutdown:error", {
          pool: workerPool,
          workerPool,
          error: e,
        });
        logger.error(`Error occurred during graceful shutdown: ${e.message}`, {
          error: e,
        });
        return this.forcefulShutdown(e.message);
      }
      terminate();
    },

    /**
     * Stop accepting jobs and "fail" all currently running jobs.
     */
    async forcefulShutdown(message: string) {
      events.emit("pool:forcefulShutdown", {
        pool: workerPool,
        workerPool,
        message,
      });
      try {
        logger.debug(`Attempting forceful shutdown`);
        // Stop new jobs being added
        const deactivatePromise = deactivate();

        // Release all our workers' jobs
        const workers = [...workerPool._workers];
        const jobsInProgress: Array<Job> = workers
          .map((worker) => worker.getActiveJob())
          .filter((job): job is Job => !!job);

        // Remove all the workers - we're shutting them down manually
<<<<<<< HEAD
        const workerPromises = workers.map((worker) => worker.release());
        // Ignore the results, we're shutting down anyway
=======
        const workerPromises = workers.map((worker) => worker.release(true));
        // Ignore the results, we're shutting down anyway
        // TODO: add a timeout
>>>>>>> eac1032d
        const [deactivateResult, ..._ignoreWorkerReleaseResults] =
          await Promise.allSettled([deactivatePromise, ...workerPromises]);
        if (deactivateResult.status === "rejected") {
          // Log but continue regardless
          logger.error(`Deactivation failed: ${deactivateResult.reason}`, {
            error: deactivateResult.reason,
          });
        }

        if (jobsInProgress.length > 0) {
          const workerIds = workers.map((worker) => worker.workerId);
          logger.debug(
            `Releasing the jobs ${jobsInProgress
              .map((j) => j.id)
              .join()} (workers: ${workerIds.join(", ")})`,
            {
              jobs: jobsInProgress,
              workerIds,
            },
          );
          const cancelledJobs = await failJobs(
            compiledSharedOptions,
            withPgClient,
            workerIds,
            jobsInProgress,
            message,
          );
          logger.debug(`Cancelled ${cancelledJobs.length} jobs`, {
            cancelledJobs,
          });
        } else {
          logger.debug("No active jobs to release");
        }
        events.emit("pool:forcefulShutdown:complete", {
          pool: workerPool,
          workerPool,
        });
        logger.debug("Forceful shutdown complete");
      } catch (e) {
        events.emit("pool:forcefulShutdown:error", {
          pool: workerPool,
          workerPool,
          error: e,
        });
        logger.error(`Error occurred during forceful shutdown: ${e.message}`, {
          error: e,
        });
      }
      terminate();
    },

    promise,

    then(onfulfilled, onrejected) {
      return promise.then(onfulfilled, onrejected);
    },
    catch(onrejected) {
      return promise.catch(onrejected);
    },
    finally(onfinally) {
      return promise.finally(onfinally);
    },
    _start: autostart
      ? null
      : () => {
          autostart = true;
          workerPool._workers.forEach((worker) => worker._start!());
          workerPool._start = null;
        },
  };

  promise.finally(() => {
    events.emit("pool:release", { pool: workerPool, workerPool });
  });

  abortSignal.addEventListener("abort", () => {
    if (!workerPool._shuttingDown) {
      workerPool.gracefulShutdown();
    }
  });

  // Ensure that during a forced shutdown we get cleaned up too
  allWorkerPools.push(workerPool);
  events.emit("pool:create", { workerPool });

  // Spawn our workers; they can share clients from the pool.
  const workerId =
<<<<<<< HEAD
    "workerId" in compiledSharedOptions.options
      ? compiledSharedOptions.options.workerId
=======
    "workerId" in compiledSharedOptions._rawOptions
      ? compiledSharedOptions._rawOptions.workerId
>>>>>>> eac1032d
      : undefined;
  if (workerId != null && concurrency > 1) {
    throw new Error(
      `You must not set workerId when concurrency > 1; each worker must have a unique identifier`,
    );
  }
  for (let i = 0; i < concurrency; i++) {
    const worker = makeNewWorker(compiledSharedOptions, {
      tasks,
      withPgClient,
      continuous,
      abortSignal,
      workerPool,
      autostart,
      workerId,
    });
    workerPool._workers.push(worker);
    const remove = () => {
      if (continuous && workerPool._active && !workerPool._shuttingDown) {
        logger.error(
          `Worker exited, but pool is in continuous mode, is active, and is not shutting down... Did something go wrong?`,
        );
      }
      workerPool._workers.splice(workerPool._workers.indexOf(worker), 1);
      if (!continuous && workerPool._workers.length === 0) {
        deactivate();
        terminate();
      }
    };
    worker.promise.then(
      () => {
        remove();
      },
      (error) => {
        remove();
        console.trace(error);
        logger.error(`Worker exited with error: ${error}`, { error });
      },
    );
  }

  // TODO: handle when a worker shuts down (spawn a new one)

  return workerPool;
}

export const runTaskListOnce = (
  options: RunOnceOptions,
  tasks: TaskList,
  client: PoolClient,
) => {
  const withPgClient = makeWithPgClientFromClient(client);
  const compiledSharedOptions = processSharedOptions(options);

  const pool = _runTaskList(compiledSharedOptions, tasks, withPgClient, {
    concurrency: 1,
    autostart: false,
    noHandleSignals: options.noHandleSignals,
    continuous: false,
  });

  const resetPromise = resetLockedAt(compiledSharedOptions, withPgClient);

  resetPromise.then(
    () => {
      pool._start!();
    },
    (error) => {
      compiledSharedOptions.logger.error(
        `Error occurred resetting locked at; continuing regardless: ${error}`,
        { error },
      );
      pool._start!();
    },
  );

  return pool;
};<|MERGE_RESOLUTION|>--- conflicted
+++ resolved
@@ -215,10 +215,6 @@
   pgPool: Pool,
 ): WorkerPool {
   const compiledSharedOptions = processSharedOptions(rawOptions);
-<<<<<<< HEAD
-  const { events, logger, minResetLockedInterval, maxResetLockedInterval } =
-    compiledSharedOptions;
-=======
   return runTaskListInternal(compiledSharedOptions, tasks, pgPool);
 }
 
@@ -234,7 +230,6 @@
       worker: { minResetLockedInterval, maxResetLockedInterval },
     },
   } = compiledSharedOptions;
->>>>>>> eac1032d
   const withPgClient = makeWithPgClientFromPool(pgPool);
   const workerPool = _runTaskList(compiledSharedOptions, tasks, withPgClient, {
     continuous: true,
@@ -253,7 +248,6 @@
       return unlistenForChanges();
     },
   });
-<<<<<<< HEAD
 
   let attempts = 0;
   let reconnectTimeout: NodeJS.Timeout | null = null;
@@ -262,16 +256,6 @@
     release: () => Promise<void>;
   } | null = null;
 
-=======
-
-  let attempts = 0;
-  let reconnectTimeout: NodeJS.Timeout | null = null;
-  let changeListener: {
-    client: PoolClient;
-    release: () => Promise<void>;
-  } | null = null;
-
->>>>>>> eac1032d
   const unlistenForChanges = async () => {
     if (changeListener) {
       try {
@@ -464,11 +448,7 @@
       client.removeListener("error", onErrorReleaseClientAndTryAgain);
       events.emit("pool:listen:release", { workerPool, client });
       return client
-<<<<<<< HEAD
-        .query('UNLISTEN "jobs:insert"')
-=======
         .query('UNLISTEN "jobs:insert"; UNLISTEN "worker:migrate";')
->>>>>>> eac1032d
         .catch((error) => {
           /* ignore errors */
           logger.error(`Error occurred attempting to UNLISTEN: ${error}`, {
@@ -492,9 +472,6 @@
       // Successful listen; reset attempts
       attempts = 0;
     }, onErrorReleaseClientAndTryAgain);
-    client
-      .query('LISTEN "worker:migrate"')
-      .then(null, onErrorReleaseClientAndTryAgain);
 
     const supportedTaskNames = Object.keys(tasks);
 
@@ -529,19 +506,11 @@
   },
 ): WorkerPool {
   const {
-<<<<<<< HEAD
-    preset,
-    noHandleSignals = false,
-    concurrency: baseConcurrency = preset?.worker?.concurrentJobs ??
-      defaults.concurrentJobs,
-  } = compiledSharedOptions.options;
-=======
     resolvedPreset: {
       worker: { concurrentJobs: baseConcurrency, gracefulShutdownAbortTimeout },
     },
     _rawOptions: { noHandleSignals = false },
   } = compiledSharedOptions;
->>>>>>> eac1032d
   const {
     concurrency = baseConcurrency,
     continuous,
@@ -554,13 +523,8 @@
 
   if (ENABLE_DANGEROUS_LOGS) {
     logger.debug(
-<<<<<<< HEAD
-      `Worker pool options are ${inspect(compiledSharedOptions.options)}`,
-      { options: compiledSharedOptions.options },
-=======
       `Worker pool options are ${inspect(compiledSharedOptions._rawOptions)}`,
       { options: compiledSharedOptions._rawOptions },
->>>>>>> eac1032d
     );
   }
 
@@ -635,11 +599,7 @@
 
       const abortTimer = setTimeout(() => {
         abortController.abort();
-<<<<<<< HEAD
-      }, compiledSharedOptions.gracefulShutdownAbortTimeout);
-=======
       }, gracefulShutdownAbortTimeout);
->>>>>>> eac1032d
       abortTimer.unref();
 
       events.emit("pool:gracefulShutdown", {
@@ -752,14 +712,9 @@
           .filter((job): job is Job => !!job);
 
         // Remove all the workers - we're shutting them down manually
-<<<<<<< HEAD
-        const workerPromises = workers.map((worker) => worker.release());
-        // Ignore the results, we're shutting down anyway
-=======
         const workerPromises = workers.map((worker) => worker.release(true));
         // Ignore the results, we're shutting down anyway
         // TODO: add a timeout
->>>>>>> eac1032d
         const [deactivateResult, ..._ignoreWorkerReleaseResults] =
           await Promise.allSettled([deactivatePromise, ...workerPromises]);
         if (deactivateResult.status === "rejected") {
@@ -847,13 +802,8 @@
 
   // Spawn our workers; they can share clients from the pool.
   const workerId =
-<<<<<<< HEAD
-    "workerId" in compiledSharedOptions.options
-      ? compiledSharedOptions.options.workerId
-=======
     "workerId" in compiledSharedOptions._rawOptions
       ? compiledSharedOptions._rawOptions.workerId
->>>>>>> eac1032d
       : undefined;
   if (workerId != null && concurrency > 1) {
     throw new Error(
