--- conflicted
+++ resolved
@@ -412,53 +412,11 @@
 };
 
 /**
- * Parses a CronItem into a ParsedCronItem, ensuring the result
- * complies with all the expectations of the `ParsedCronItem` type
- * (including those that cannot be encoded in TypeScript).
- */
-export const parseCronItem = (
-  {
-    pattern,
-    task,
-    options = {} as CronItemOptions,
-    payload = {},
-    identifier = task,
-  }: CronItem,
-  source: string,
-): ParsedCronItem => {
-  const matches = CRONTAB_TIME_PARTS.exec(pattern);
-  if (!matches) {
-    throw new Error(`Invalid cron pattern '${pattern}' in ${source}`);
-  }
-  const { minutes, hours, dates, months, dows } = parseCrontabRanges(
-    matches,
-    source,
-  );
-  const item: ParsedCronItem = {
-    minutes,
-    hours,
-    dates,
-    months,
-    dows,
-    task,
-    options,
-    payload,
-    identifier,
-  };
-  return item;
-};
-
-/**
  * Parses a list of `CronItem`s into a list of `ParsedCronItem`s, ensuring the
  * results comply with all the expectations of the `ParsedCronItem` type
  * (including those that cannot be encoded in TypeScript).
  */
 export const parseCronItems = (items: CronItem[]): ParsedCronItem[] => {
-<<<<<<< HEAD
-  return items.map((item, idx) => {
-    return parseCronItem(item, `item ${idx} of parseCronItems call`);
-  });
-=======
   return items.map((item, idx) =>
     parseCronItem(item, `item ${idx} of parseCronItems call`),
   );
@@ -500,5 +458,4 @@
     identifier,
   };
   return item;
->>>>>>> 50050b1b
 };